<?xml version="1.0"?>
<project xmlns="http://maven.apache.org/POM/4.0.0"
         xmlns:xsi="http://www.w3.org/2001/XMLSchema-instance"
         xsi:schemaLocation="http://maven.apache.org/POM/4.0.0 http://maven.apache.org/maven-v4_0_0.xsd">
    <modelVersion>4.0.0</modelVersion>

    <parent>
        <groupId>org.esa.s2tbx</groupId>
        <artifactId>s2tbx</artifactId>
        <version>2.0.0-SNAPSHOT</version>
    </parent>

    <packaging>jar</packaging>

    <artifactId>s2tbx-bootstrap</artifactId>
    <name>Sentinel-2 Bootstrap</name>
    <description>Provides the bootstrap classpath for all Sentinel-2 modules</description>

    <dependencies>

        <dependency>
            <groupId>org.esa.s2tbx</groupId>
            <artifactId>s2tbx-reader</artifactId>
            <version>${project.version}</version>
        </dependency>
        <dependency>
            <groupId>org.esa.s2tbx</groupId>
            <artifactId>s2tbx-l1b-reader</artifactId>
            <version>${project.version}</version>
        </dependency>
        <dependency>
            <groupId>org.esa.s2tbx</groupId>
            <artifactId>s2tbx-l2a-reader</artifactId>
            <version>${project.version}</version>
        </dependency>
        <dependency>
            <groupId>org.esa.s2tbx</groupId>
            <artifactId>s2tbx-commons</artifactId>
            <version>${project.version}</version>
        </dependency>
        <dependency>
            <groupId>org.esa.s2tbx</groupId>
            <artifactId>s2tbx-spot-reader</artifactId>
            <version>${project.version}</version>
        </dependency>
        <dependency>
            <groupId>org.esa.s2tbx</groupId>
            <artifactId>s2tbx-rapideye-reader</artifactId>
            <version>${project.version}</version>
        </dependency>
        <dependency>
<<<<<<< HEAD
            <groupId>org.esa.snap</groupId>
            <artifactId>nbexec</artifactId>
            <version>${project.version}</version>
        </dependency>
=======
            <groupId>org.esa.s2tbx</groupId>
            <artifactId>s2tbx-deimos-reader</artifactId>
            <version>${project.version}</version>
        </dependency>

>>>>>>> e7f7399b
    </dependencies>

</project><|MERGE_RESOLUTION|>--- conflicted
+++ resolved
@@ -49,18 +49,53 @@
             <version>${project.version}</version>
         </dependency>
         <dependency>
-<<<<<<< HEAD
-            <groupId>org.esa.snap</groupId>
-            <artifactId>nbexec</artifactId>
-            <version>${project.version}</version>
-        </dependency>
-=======
             <groupId>org.esa.s2tbx</groupId>
             <artifactId>s2tbx-deimos-reader</artifactId>
             <version>${project.version}</version>
         </dependency>
 
->>>>>>> e7f7399b
+        <dependency>
+            <groupId>org.esa.snap</groupId>
+            <artifactId>nbexec</artifactId>
+            <version>${project.version}</version>
+        </dependency>
+        <!-- NetBeans Modules -->
+
+        <dependency>
+            <groupId>org.netbeans.api</groupId>
+            <artifactId>org-openide-awt</artifactId>
+            <version>${netbeans.version}</version>
+        </dependency>
+        <dependency>
+            <groupId>org.netbeans.api</groupId>
+            <artifactId>org-openide-util</artifactId>
+            <version>${netbeans.version}</version>
+        </dependency>
+        <dependency>
+            <groupId>org.netbeans.api</groupId>
+            <artifactId>org-openide-util-lookup</artifactId>
+            <version>${netbeans.version}</version>
+        </dependency>
+        <dependency>
+            <groupId>org.netbeans.api</groupId>
+            <artifactId>org-netbeans-api-annotations-common</artifactId>
+            <version>${netbeans.version}</version>
+        </dependency>
+        <dependency>
+            <groupId>org.netbeans.api</groupId>
+            <artifactId>org-openide-modules</artifactId>
+            <version>${netbeans.version}</version>
+        </dependency>
+        <dependency>
+            <groupId>org.netbeans.api</groupId>
+            <artifactId>org-netbeans-modules-settings</artifactId>
+            <version>${netbeans.version}</version>
+        </dependency>
+        <dependency>
+            <groupId>org.netbeans.api</groupId>
+            <artifactId>org-netbeans-modules-javahelp</artifactId>
+            <version>${netbeans.version}</version>
+        </dependency>
     </dependencies>
 
 </project>