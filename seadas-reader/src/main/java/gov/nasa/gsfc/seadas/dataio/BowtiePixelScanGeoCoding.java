--- conflicted
+++ resolved
@@ -41,70 +41,39 @@
     private Boolean crossingMeridianAt180;
 
 
+    private static class Result {
+
+        public static final float INVALID = Float.MAX_VALUE;
+
+        private int x;
+        private int y;
+        private double delta;
+
+        private Result() {
+            delta = INVALID;
+        }
+
+        public final boolean update(final int x, final int y, final double delta) {
+            final boolean b = delta < this.delta;
+            if (b) {
+                this.x = x;
+                this.y = y;
+                this.delta = delta;
+            }
+            return b;
+        }
+
+        @Override
+        public String toString() {
+            return "Result[" + x + ", " + y + ", " + delta + "]";
+        }
+    }
+
     public BowtiePixelScanGeoCoding(float[] lats, float[] lons, int width, int height) {
         this.lats = lats;
         this.lons = lons;
         this.width = width;
         this.height = height;
-    }
-
-    private static double min(final double a, final double b) {
-        return (a <= b) ? a : b;
-    }
-
-    private static double max(final double a, final double b) {
-        return (a >= b) ? a : b;
-    }
-
-    private static double sq(final double dx, final double dy) {
-        return dx * dx + dy * dy;
-    }
-
-    static double getNegativeLonMax(double lon0, double lon1, double lon2, double lon3) {
-        double lonMax;
-        lonMax = -180.0f;
-        if (lon0 < 0.0f) {
-            lonMax = lon0;
-        }
-        if (lon1 < 0.0f) {
-            lonMax = max(lon1, lonMax);
-        }
-        if (lon2 < 0.0f) {
-            lonMax = max(lon2, lonMax);
-        }
-        if (lon3 < 0.0f) {
-            lonMax = max(lon3, lonMax);
-        }
-        return lonMax;
-    }
-
-    static double getPositiveLonMin(double lon0, double lon1, double lon2, double lon3) {
-        double lonMin;
-        lonMin = 180.0f;
-        if (lon0 >= 0.0f) {
-            lonMin = lon0;
-        }
-        if (lon1 >= 0.0f) {
-            lonMin = min(lon1, lonMin);
-        }
-        if (lon2 >= 0.0f) {
-            lonMin = min(lon2, lonMin);
-        }
-        if (lon3 >= 0.0f) {
-            lonMin = min(lon3, lonMin);
-        }
-        return lonMin;
-    }
-
-    static boolean isCrossingMeridianInsideQuad(boolean crossingMeridianInsideProduct, double lon0, double lon1,
-                                                double lon2, double lon3) {
-        if (!crossingMeridianInsideProduct) {
-            return false;
-        }
-        double lonMin = min(lon0, min(lon1, min(lon2, lon3)));
-        double lonMax = max(lon0, max(lon1, max(lon2, lon3)));
-
-        return Math.abs(lonMax - lonMin) > 180.0;
     }
 
     /**
@@ -226,11 +195,7 @@
         throw new IllegalStateException("not implemented");
     }
 
-<<<<<<< HEAD
-    @Override
-=======
-
->>>>>>> ba6e0b2d
+
     public boolean canClone() {
         return false;
     }
@@ -261,6 +226,65 @@
         final boolean b4 = quadTreeSearch(depth + 1, lat, lon, i2, j2, w2r, h2r, result);
 
         return b1 || b2 || b3 || b4;
+    }
+
+    private static double min(final double a, final double b) {
+        return (a <= b) ? a : b;
+    }
+
+    private static double max(final double a, final double b) {
+        return (a >= b) ? a : b;
+    }
+
+    private static double sq(final double dx, final double dy) {
+        return dx * dx + dy * dy;
+    }
+
+    static double getNegativeLonMax(double lon0, double lon1, double lon2, double lon3) {
+        double lonMax;
+        lonMax = -180.0f;
+        if (lon0 < 0.0f) {
+            lonMax = lon0;
+        }
+        if (lon1 < 0.0f) {
+            lonMax = max(lon1, lonMax);
+        }
+        if (lon2 < 0.0f) {
+            lonMax = max(lon2, lonMax);
+        }
+        if (lon3 < 0.0f) {
+            lonMax = max(lon3, lonMax);
+        }
+        return lonMax;
+    }
+
+    static double getPositiveLonMin(double lon0, double lon1, double lon2, double lon3) {
+        double lonMin;
+        lonMin = 180.0f;
+        if (lon0 >= 0.0f) {
+            lonMin = lon0;
+        }
+        if (lon1 >= 0.0f) {
+            lonMin = min(lon1, lonMin);
+        }
+        if (lon2 >= 0.0f) {
+            lonMin = min(lon2, lonMin);
+        }
+        if (lon3 >= 0.0f) {
+            lonMin = min(lon3, lonMin);
+        }
+        return lonMin;
+    }
+
+    static boolean isCrossingMeridianInsideQuad(boolean crossingMeridianInsideProduct, double lon0, double lon1,
+                                                double lon2, double lon3) {
+        if (!crossingMeridianInsideProduct) {
+            return false;
+        }
+        double lonMin = min(lon0, min(lon1, min(lon2, lon3)));
+        double lonMax = max(lon0, max(lon1, max(lon2, lon3)));
+
+        return Math.abs(lonMax - lonMin) > 180.0;
     }
 
     private boolean quadTreeSearch(final int depth,
@@ -346,6 +370,7 @@
         return pixelFound;
     }
 
+
     /**
      * Returns the pixel co-ordinates as x/y for a given geographical position given as lat/lon.
      * This algorithm
@@ -382,6 +407,7 @@
         return pixelPos;
     }
 
+
     @Override
     public Datum getDatum() {
         return null;
@@ -411,32 +437,4 @@
     public MathTransform getImageToMapTransform() {
         return null;
     }
-
-    private static class Result {
-
-        public static final float INVALID = Float.MAX_VALUE;
-
-        private int x;
-        private int y;
-        private double delta;
-
-        private Result() {
-            delta = INVALID;
-        }
-
-        public final boolean update(final int x, final int y, final double delta) {
-            final boolean b = delta < this.delta;
-            if (b) {
-                this.x = x;
-                this.y = y;
-                this.delta = delta;
-            }
-            return b;
-        }
-
-        @Override
-        public String toString() {
-            return "Result[" + x + ", " + y + ", " + delta + "]";
-        }
-    }
 }