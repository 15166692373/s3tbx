package org.esa.s2tbx.grm;

import com.bc.ceres.core.ProgressMonitor;
import org.esa.s2tbx.grm.segmentation.AbstractSegmenter;
import org.esa.s2tbx.grm.segmentation.BoundingBox;
import org.esa.s2tbx.grm.segmentation.OutputMarkerMatrixHelper;
import org.esa.s2tbx.grm.segmentation.OutputMaskMatrixHelper;
import org.esa.s2tbx.grm.segmentation.TileDataSource;
import org.esa.s2tbx.grm.segmentation.TileDataSourceImpl;
import org.esa.s2tbx.grm.segmentation.tiles.*;
import org.esa.snap.core.datamodel.Band;
import org.esa.snap.core.datamodel.Product;
import org.esa.snap.core.datamodel.ProductData;
import org.esa.snap.core.gpf.*;
import org.esa.snap.core.gpf.annotations.OperatorMetadata;
import org.esa.snap.core.gpf.annotations.Parameter;
import org.esa.snap.core.gpf.annotations.SourceProduct;
import org.esa.snap.core.gpf.annotations.TargetProduct;
import org.esa.snap.core.util.ProductUtils;
import org.esa.snap.core.util.math.MathUtils;
import org.esa.snap.utils.matrix.IntMatrix;

import javax.media.jai.JAI;
import java.awt.*;
import java.io.IOException;
import java.lang.ref.WeakReference;
import java.nio.file.Path;
import java.nio.file.Paths;
import java.util.Date;
import java.util.HashSet;
import java.util.Set;
import java.util.concurrent.Executor;
import java.util.concurrent.Executors;
import java.util.concurrent.atomic.AtomicInteger;
import java.util.logging.Level;
import java.util.logging.Logger;

/**
 * @author  Jean Coravu
 */
@OperatorMetadata(
        alias = "GenericRegionMergingOp",
        version="1.0",
        category = "Optical/Thematic Land Processing",
        description = "The 'Generic Region Merging' operator computes the distinct regions from a product",
        authors = "Jean Coravu",
        copyright = "Copyright (C) 2017 by CS ROMANIA")
public class GenericRegionMergingOp extends Operator {

    private static final Logger logger = Logger.getLogger(GenericRegionMergingOp.class.getName());

    public static final String SPRING_MERGING_COST_CRITERION = "Spring";
    public static final String BAATZ_SCHAPE_MERGING_COST_CRITERION = "Baatz & Schape";
    public static final String FULL_LANDA_SCHEDULE_MERGING_COST_CRITERION = "Full Lamda Schedule";
    public static final String BEST_FITTING_REGION_MERGING_CRITERION = "Best Fitting";
    public static final String LOCAL_MUTUAL_BEST_FITTING_REGION_MERGING_CRITERION = "Local Mutual Best Fitting";

    public static final String DEFAULT_TOTAL_NUMBER_OF_ITERATIONS = "50";
    public static final String DEFAULT_THRESHOLD = "100.0";
    public static final String DEFAULT_SPECTRAL_WEIGHT = "0.5";
    public static final String DEFAULT_SHAPE_WEIGHT = "0.5";

    @Parameter(label = "Merging cost criterion",
            defaultValue = BAATZ_SCHAPE_MERGING_COST_CRITERION,
            description = "The method to compute the region merging.",
            valueSet = {SPRING_MERGING_COST_CRITERION, BAATZ_SCHAPE_MERGING_COST_CRITERION, FULL_LANDA_SCHEDULE_MERGING_COST_CRITERION})
    protected String mergingCostCriterion;

    @Parameter(label = "Region merging criterion",
            defaultValue = LOCAL_MUTUAL_BEST_FITTING_REGION_MERGING_CRITERION,
            description = "The method to check the region merging.",
            valueSet = {BEST_FITTING_REGION_MERGING_CRITERION, LOCAL_MUTUAL_BEST_FITTING_REGION_MERGING_CRITERION})
    protected String regionMergingCriterion;

    @Parameter(defaultValue = DEFAULT_TOTAL_NUMBER_OF_ITERATIONS, label = "Total iterations", description = "The total number of iterations.")
<<<<<<< HEAD
    private int totalIterationsForSecondSegmentation;

    @Parameter(defaultValue = DEFAULT_THRESHOLD, label = "Threshold", description = "The threshold.")
    private float threshold;

    @Parameter(defaultValue = DEFAULT_SPECTRAL_WEIGHT, label = "Spectral weight", description = "The spectral weight.")
    private float spectralWeight;

    @Parameter(defaultValue = DEFAULT_SHAPE_WEIGHT, label = "Shape weight", description = "The shape weight.")
    private float shapeWeight;
=======
    protected int totalIterationsForSecondSegmentation;

    @Parameter(defaultValue = DEFAULT_THRESHOLD, label = "Threshold", description = "The threshold.")
    protected float threshold;

    @Parameter(defaultValue = DEFAULT_SPECTRAL_WEIGHT, label = "Spectral weight", description = "The spectral weight.")
    protected float spectralWeight;

    @Parameter(defaultValue = DEFAULT_SHAPE_WEIGHT, label = "Shape weight", description = "The shape weight.")
    protected float shapeWeight;
>>>>>>> 1d838fba

    @SourceProduct(alias = "source", description = "The source product.")
    private Product sourceProduct;

    @Parameter(label = "Source bands", description = "The source bands for the computation.", rasterDataNodeType = Band.class)
    private String[] sourceBandNames;

    @TargetProduct
    private Product targetProduct;

    private AtomicInteger processingTileCount;
    private AtomicInteger processedTileCount;
    private int totalTileCount;
    private Set<String> processedTiles;

    private AbstractTileSegmenter tileSegmenter;
    private long startTime;
    private AbstractSegmenter segmenter;

    public GenericRegionMergingOp() {
    }

    @Override
    public void initialize() throws OperatorException {
        if (this.mergingCostCriterion == null) {
            throw new OperatorException("Please specify the merging cost criterion.");
        }
        if (this.regionMergingCriterion == null) {
            throw new OperatorException("Please specify the region merging criterion.");
        }
        if (this.totalIterationsForSecondSegmentation == 0.0f) {
            throw new OperatorException("Please specify the total iterations for second segmentation.");
        }
        if (this.threshold == 0.0f) {
            throw new OperatorException("Please specify the threshold.");
        }
        if (BAATZ_SCHAPE_MERGING_COST_CRITERION.equalsIgnoreCase(this.mergingCostCriterion)) {
            if (this.spectralWeight == 0.0f) {
                throw new OperatorException("Please specify the spectral weight.");
            }
            if (this.shapeWeight == 0.0f) {
                throw new OperatorException("Please specify the shape weight.");
            }
        }

        if (this.sourceBandNames == null || this.sourceBandNames.length == 0) {
            throw new OperatorException("Please select at least one band.");
        }
        Band firstSelectedSourceBand = this.sourceProduct.getBand(this.sourceBandNames[0]);
        for (int i=1; i<this.sourceBandNames.length; i++) {
            Band band = this.sourceProduct.getBand(this.sourceBandNames[i]);
            if (firstSelectedSourceBand.getRasterWidth() != band.getRasterWidth() || firstSelectedSourceBand.getRasterHeight() != band.getRasterHeight()) {
                throw new OperatorException("Please select the bands with the same resolution.");
            }
        }

        int sceneWidth = this.sourceProduct.getSceneRasterWidth();
        int sceneHeight = this.sourceProduct.getSceneRasterHeight();
        String productName = this.sourceProduct.getName() + "_grm";
        String productType = this.sourceProduct.getProductType();

        this.targetProduct = new Product(productName, productType, sceneWidth, sceneHeight);
        this.targetProduct.setPreferredTileSize(JAI.getDefaultTileSize());

        Band targetBand = new Band("band_1", ProductData.TYPE_INT32, sceneWidth, sceneHeight);
        this.targetProduct.addBand(targetBand);

        ProductUtils.copyGeoCoding(this.sourceProduct, this.targetProduct);

        initTiles();
    }

    @Override
    public final void computeTile(Band targetBand, Tile targetTile, ProgressMonitor pm) throws OperatorException {
        Rectangle targetRectangle = targetTile.getRectangle();
        Dimension tileSize = this.targetProduct.getPreferredTileSize();
        int tileRowIndex = targetRectangle.y / tileSize.height;
        int tileColumnIndex = targetRectangle.x / tileSize.width;

        String key = tileRowIndex+"|"+tileColumnIndex;
        boolean canProcessTile = false;
        synchronized (this.processedTiles) {
            canProcessTile = this.processedTiles.add(key);
        }
        if (canProcessTile) {
            int startProcessingTileCount = this.processingTileCount.incrementAndGet();
            if (startProcessingTileCount == 1) {
                beforeProcessingFirstTile(targetBand, targetTile, pm, tileRowIndex, tileColumnIndex);
            }

            try {
                processTile(targetBand, targetTile, pm, tileRowIndex, tileColumnIndex);
            } catch (Exception ex) {
                throw new OperatorException(ex);
            } finally {
                synchronized (this.processedTileCount) {
                    int finishProcessingTileCount = this.processedTileCount.incrementAndGet();
                    if (finishProcessingTileCount == this.totalTileCount) {
                        this.processedTileCount.notifyAll();
                    }
                }
            }

            if (startProcessingTileCount == this.totalTileCount) {
                synchronized (this.processedTileCount) {
                    if (this.processedTileCount.get() < this.totalTileCount) {
                        try {
                            this.processedTileCount.wait();
                        } catch (InterruptedException e) {
                            throw new OperatorException(e);
                        }
                    }
                }

                try {
                    afterProcessedLastTile(targetBand, targetTile, pm, tileRowIndex, tileColumnIndex);
                } catch (Exception e) {
                    throw new OperatorException(e);
                }
            }
        } else {
            // tile already computed
            if (logger.isLoggable(Level.FINE)) {
                logger.log(Level.FINE, ""); // add an empty line
                logger.log(Level.FINE, "Tile already computed: row index: "+tileRowIndex+", column index: "+tileColumnIndex+", bounds [x=" + targetRectangle.x+", y="+targetRectangle.y+", width="+targetRectangle.width+", height="+targetRectangle.height+"]");
            }
        }
    }

    public AbstractSegmenter getSegmenter() {
        return this.segmenter;
    }

    public String getMergingCostCriterion() {
        return mergingCostCriterion;
    }

    public String getRegionMergingCriterion() {
        return regionMergingCriterion;
    }

    public int getTotalIterationsForSecondSegmentation() {
        return totalIterationsForSecondSegmentation;
    }

    public float getThreshold() {
        return threshold;
    }

    public float getShapeWeight() {
        return shapeWeight;
    }

    public float getSpectralWeight() {
        return spectralWeight;
    }

    public String[] getSourceBandNames() {
        return sourceBandNames;
    }

    private void beforeProcessingFirstTile(Band targetBand, Tile targetTile, ProgressMonitor pm, int tileRowIndex, int tileColumnIndex) {
        this.startTime = System.currentTimeMillis();
        if (logger.isLoggable(Level.FINE)) {
            int imageWidth = this.tileSegmenter.getImageWidth();
            int imageHeight = this.tileSegmenter.getImageHeight();
            int tileWidth = this.tileSegmenter.getTileWidth();
            int tileHeight = this.tileSegmenter.getTileHeight();
            int tileMargin = this.tileSegmenter.computeTileMargin();
            int firstNumberOfIterations = this.tileSegmenter.computeIterationsForEachFirstSegmentation();
            logger.log(Level.FINE, ""); // add an empty line
            logger.log(Level.FINE, "Start Segmentation: image width: " + imageWidth + ", image height: " + imageHeight + ", tile width: " + tileWidth + ", tile height: " + tileHeight + ", margin: " + tileMargin + ", first number of iterations: " + firstNumberOfIterations + ", start time: " + new Date(startTime));
        }
    }

<<<<<<< HEAD
        this.targetProduct = new Product(this.sourceProduct.getName() + "_grm", this.sourceProduct.getProductType(), sceneWidth, sceneHeight);
        this.targetProduct.setPreferredTileSize(tileSize);
        this.targetProduct.setSceneGeoCoding(this.sourceProduct.getSceneGeoCoding());
=======
    private void afterProcessedLastTile(Band targetBand, Tile targetTile, ProgressMonitor pm, int tileRowIndex, int tileColumnIndex) throws Exception {
        this.segmenter = this.tileSegmenter.runSecondSegmentationsAndMergeGraphs();
>>>>>>> 1d838fba

        OutputMaskMatrixHelper outputMaskMatrixHelper = this.segmenter.buildOutputMaskMatrixHelper();

        OutputMarkerMatrixHelper outputMarkerMatrix = outputMaskMatrixHelper.buildMaskMatrix();

        outputMaskMatrixHelper.doClose();
        WeakReference<OutputMaskMatrixHelper> referenceMaskMatrix = new WeakReference<OutputMaskMatrixHelper>(outputMaskMatrixHelper);
        referenceMaskMatrix.clear();

        ProductData data = outputMarkerMatrix.buildOutputProductData();
        int graphNodeCount = outputMarkerMatrix.getGraphNodeCount();

        outputMarkerMatrix.doClose();
        WeakReference<OutputMarkerMatrixHelper> referenceMarkerMatrix = new WeakReference<OutputMarkerMatrixHelper>(outputMarkerMatrix);
        referenceMarkerMatrix.clear();

        Band productTargetBand = this.targetProduct.getBandAt(0);
        productTargetBand.setSourceImage(null); // reset the source image
        productTargetBand.setData(data);
        productTargetBand.getSourceImage();

        if (logger.isLoggable(Level.FINE)) {
            int imageWidth = tileSegmenter.getImageWidth();
            int imageHeight = tileSegmenter.getImageHeight();
            int tileWidth = tileSegmenter.getTileWidth();
            int tileHeight = tileSegmenter.getTileHeight();
            int tileMargin = tileSegmenter.computeTileMargin();

            long finishTime = System.currentTimeMillis();
            long totalSeconds = (finishTime - this.startTime) / 1000;
            logger.log(Level.FINE, ""); // add an empty line
            logger.log(Level.FINE, "Finish Segmentation: image width: " + imageWidth + ", image height: " + imageHeight + ", tile width: " + tileWidth + ", tile height: " + tileHeight + ", margin: " + tileMargin + ", graph node count: " + graphNodeCount + ", total seconds: " + totalSeconds + ", finish time: " + new Date(finishTime));
        }
    }

    private void processTile(Band targetBand, Tile targetTile, ProgressMonitor pm, int tileRowIndex, int tileColumnIndex) throws Exception {
        Rectangle targetRectangle = targetTile.getRectangle();
        ProcessingTile currentTile = this.tileSegmenter.buildTile(targetRectangle.x, targetRectangle.y, targetRectangle.width, targetRectangle.height);
        TileDataSource[] sourceTiles = getSourceTiles(currentTile.getRegion());
        this.tileSegmenter.runTileFirstSegmentation(sourceTiles, currentTile, tileRowIndex, tileColumnIndex);
    }

    private final void initTiles() {
        this.processedTiles = new HashSet<String>();

        this.processingTileCount = new AtomicInteger(0);
        this.processedTileCount = new AtomicInteger(0);

        int sceneWidth = this.targetProduct.getSceneRasterWidth();
        int sceneHeight = this.targetProduct.getSceneRasterHeight();
        Dimension tileSize = this.targetProduct.getPreferredTileSize();

        int tileCountX = MathUtils.ceilInt(sceneWidth / (double) tileSize.width);
        int tileCountY = MathUtils.ceilInt(sceneHeight / (double) tileSize.height);
        this.totalTileCount = tileCountX * tileCountY;

        int threadCount = Runtime.getRuntime().availableProcessors() - 1;
        Executor threadPool = Executors.newCachedThreadPool();

        String folderPath = System.getProperty("grm.temp.folder.path");
        if (folderPath == null) {
            folderPath = System.getProperty("java.io.tmpdir");
        }
        Path temporaryParentFolder = Paths.get(folderPath);

        RegionMergingProcessingParameters processingParameters = new RegionMergingProcessingParameters(threadCount, threadPool, sceneWidth, sceneHeight,
                tileSize.width, tileSize.height);

        RegionMergingInputParameters inputParameters = new RegionMergingInputParameters(mergingCostCriterion, regionMergingCriterion, totalIterationsForSecondSegmentation,
                threshold, spectralWeight, shapeWeight);

        try {
            this.tileSegmenter = buildTileSegmenter(processingParameters, inputParameters, temporaryParentFolder);
        } catch (IOException e) {
            throw new OperatorException(e);
        }
    }

    private TileDataSource[] getSourceTiles(BoundingBox tileRegion) {
        TileDataSource[] sourceTiles = new TileDataSource[this.sourceBandNames.length];
        Rectangle rectangleToRead = new Rectangle(tileRegion.getLeftX(), tileRegion.getTopY(), tileRegion.getWidth(), tileRegion.getHeight());
        for (int i=0; i<this.sourceBandNames.length; i++) {
            Band band = this.sourceProduct.getBand(this.sourceBandNames[i]);
            sourceTiles[i] = new TileDataSourceImpl(getSourceTile(band, rectangleToRead));
        }
        return sourceTiles;
    }

    private static AbstractTileSegmenter buildTileSegmenter(RegionMergingProcessingParameters processingParameters, RegionMergingInputParameters inputParameters,
                                                              Path temporaryParentFolder)
            throws IOException {

        AbstractTileSegmenter tileSegmenter = null;
        boolean fastSegmentation = false;
        if (GenericRegionMergingOp.BEST_FITTING_REGION_MERGING_CRITERION.equalsIgnoreCase(inputParameters.getRegionMergingCriterion())) {
            fastSegmentation = true;
        } else if (GenericRegionMergingOp.BEST_FITTING_REGION_MERGING_CRITERION.equalsIgnoreCase(inputParameters.getRegionMergingCriterion())) {
            fastSegmentation = false;
        }
        if (GenericRegionMergingOp.SPRING_MERGING_COST_CRITERION.equalsIgnoreCase(inputParameters.getMergingCostCriterion())) {
            tileSegmenter = new SpringTileSegmenter(processingParameters, inputParameters.getTotalIterationsForSecondSegmentation(),
                    inputParameters.getThreshold(), fastSegmentation, temporaryParentFolder);

        } else if (GenericRegionMergingOp.BAATZ_SCHAPE_MERGING_COST_CRITERION.equalsIgnoreCase(inputParameters.getMergingCostCriterion())) {
            tileSegmenter = new BaatzSchapeTileSegmenter(processingParameters, inputParameters.getTotalIterationsForSecondSegmentation(),
                    inputParameters.getThreshold(), fastSegmentation, inputParameters.getSpectralWeight(),
                    inputParameters.getShapeWeight(), temporaryParentFolder);

        } else if (GenericRegionMergingOp.FULL_LANDA_SCHEDULE_MERGING_COST_CRITERION.equalsIgnoreCase(inputParameters.getMergingCostCriterion())) {
            tileSegmenter = new FullLambdaScheduleTileSegmenter(processingParameters, inputParameters.getTotalIterationsForSecondSegmentation(),
                    inputParameters.getThreshold(), fastSegmentation, temporaryParentFolder);

        } else {
            throw new IllegalArgumentException("Unknown merging cost criterion '" + inputParameters.getMergingCostCriterion() + "'.");
        }
        return tileSegmenter;
    }

    private static void logStartSegmentation(long startTime, int imageWidth, int imageHeight, int tileWidth, int tileHeight, int threadCount) {
        if (logger.isLoggable(Level.FINE)) {
            int tileMargin = AbstractTileSegmenter.computeTileMargin(tileWidth, tileHeight);
            logger.log(Level.FINE, ""); // add an empty line
            logger.log(Level.FINE, "Start Segmentation: image width: " + imageWidth + ", image height: " + imageHeight + ", tile width: " + tileWidth + ", tile height: " + tileHeight + ", margin: " + tileMargin + ", thread count: " + threadCount + ", start time: " + new Date(startTime));
        }
    }

    private static void logFinishSegmentation(long startTime, int imageWidth, int imageHeight, int tileWidth, int tileHeight, int graphNodeCount) {
        if (logger.isLoggable(Level.FINE)) {
            long finishTime = System.currentTimeMillis();
            long totalSeconds = (finishTime - startTime) / 1000;
            int tileMargin = AbstractTileSegmenter.computeTileMargin(tileWidth, tileHeight);
            logger.log(Level.FINE, ""); // add an empty line
            logger.log(Level.FINE, "Finish Segmentation: image width: " +imageWidth+", image height: "+imageHeight+", tile width: "+tileWidth+", tile height: "+tileHeight+", margin: "+tileMargin+", graph node count: "+graphNodeCount+", total seconds: "+totalSeconds+", finish time: "+new Date(finishTime));
        }
    }

    private static OutputMaskMatrixHelper computeOutputMaskMatrix(RegionMergingProcessingParameters processingParameters, RegionMergingInputParameters inputParameters,
                                                                  SegmentationSourceProductPair segmentationSourceProducts, Path temporaryParentFolder)
                                                                  throws Exception {

        AbstractTileSegmenter tileSegmenter = buildTileSegmenter(processingParameters, inputParameters, temporaryParentFolder);
        tileSegmenter.runFirstSegmentationsInParallel(segmentationSourceProducts);
        AbstractSegmenter segmenter = tileSegmenter.runSecondSegmentationsAndMergeGraphs();

        tileSegmenter.doClose();
        WeakReference<AbstractTileSegmenter> referenceTileSegmenter = new WeakReference<AbstractTileSegmenter>(tileSegmenter);
        referenceTileSegmenter.clear();

        OutputMaskMatrixHelper outputMaskMatrixHelper = segmenter.buildOutputMaskMatrixHelper();

        segmenter.doClose();
        WeakReference<AbstractSegmenter> referenceSegmenter = new WeakReference<AbstractSegmenter>(segmenter);
        referenceSegmenter.clear();

        return outputMaskMatrixHelper;
    }

    private static OutputMarkerMatrixHelper computeOutputMarkerMatrix(RegionMergingProcessingParameters processingParameters, RegionMergingInputParameters inputParameters,
                                                                      SegmentationSourceProductPair segmentationSourceProducts, Path temporaryParentFolder)
                                                                      throws Exception {

        OutputMaskMatrixHelper outputMaskMatrixHelper = computeOutputMaskMatrix(processingParameters, inputParameters, segmentationSourceProducts, temporaryParentFolder);

        OutputMarkerMatrixHelper outputMarkerMatrix = outputMaskMatrixHelper.buildMaskMatrix();

        outputMaskMatrixHelper.doClose();
        WeakReference<OutputMaskMatrixHelper> referenceMaskMatrix = new WeakReference<OutputMaskMatrixHelper>(outputMaskMatrixHelper);
        referenceMaskMatrix.clear();

        return outputMarkerMatrix;
    }

    public static IntMatrix computeSegmentation(RegionMergingProcessingParameters processingParameters, RegionMergingInputParameters inputParameters,
                                                SegmentationSourceProductPair segmentationSourceProducts, Path temporaryParentFolder)
                                                throws Exception {

        long startTime = System.currentTimeMillis();

        // log the start message
        logStartSegmentation(startTime, processingParameters.getImageWidth(), processingParameters.getImageHeight(),
                             processingParameters.getTileWidth(), processingParameters.getTileHeight(), processingParameters.getThreadCount());

        OutputMarkerMatrixHelper outputMarkerMatrix = computeOutputMarkerMatrix(processingParameters, inputParameters, segmentationSourceProducts, temporaryParentFolder);

        IntMatrix result = outputMarkerMatrix.buildOutputMatrix();
        int graphNodeCount = outputMarkerMatrix.getGraphNodeCount();

        outputMarkerMatrix.doClose();
        WeakReference<OutputMarkerMatrixHelper> referenceMarkerMatrix = new WeakReference<OutputMarkerMatrixHelper>(outputMarkerMatrix);
        referenceMarkerMatrix.clear();

        // log the final message
        logFinishSegmentation(startTime, result.getColumnCount(), result.getRowCount(), processingParameters.getTileWidth(), processingParameters.getTileHeight(), graphNodeCount);

        return result;
    }

    public static class Spi extends OperatorSpi {

        public Spi() {
            super(GenericRegionMergingOp.class);
        }
    }
}<|MERGE_RESOLUTION|>--- conflicted
+++ resolved
@@ -73,18 +73,6 @@
     protected String regionMergingCriterion;
 
     @Parameter(defaultValue = DEFAULT_TOTAL_NUMBER_OF_ITERATIONS, label = "Total iterations", description = "The total number of iterations.")
-<<<<<<< HEAD
-    private int totalIterationsForSecondSegmentation;
-
-    @Parameter(defaultValue = DEFAULT_THRESHOLD, label = "Threshold", description = "The threshold.")
-    private float threshold;
-
-    @Parameter(defaultValue = DEFAULT_SPECTRAL_WEIGHT, label = "Spectral weight", description = "The spectral weight.")
-    private float spectralWeight;
-
-    @Parameter(defaultValue = DEFAULT_SHAPE_WEIGHT, label = "Shape weight", description = "The shape weight.")
-    private float shapeWeight;
-=======
     protected int totalIterationsForSecondSegmentation;
 
     @Parameter(defaultValue = DEFAULT_THRESHOLD, label = "Threshold", description = "The threshold.")
@@ -95,7 +83,6 @@
 
     @Parameter(defaultValue = DEFAULT_SHAPE_WEIGHT, label = "Shape weight", description = "The shape weight.")
     protected float shapeWeight;
->>>>>>> 1d838fba
 
     @SourceProduct(alias = "source", description = "The source product.")
     private Product sourceProduct;
@@ -271,14 +258,8 @@
         }
     }
 
-<<<<<<< HEAD
-        this.targetProduct = new Product(this.sourceProduct.getName() + "_grm", this.sourceProduct.getProductType(), sceneWidth, sceneHeight);
-        this.targetProduct.setPreferredTileSize(tileSize);
-        this.targetProduct.setSceneGeoCoding(this.sourceProduct.getSceneGeoCoding());
-=======
     private void afterProcessedLastTile(Band targetBand, Tile targetTile, ProgressMonitor pm, int tileRowIndex, int tileColumnIndex) throws Exception {
         this.segmenter = this.tileSegmenter.runSecondSegmentationsAndMergeGraphs();
->>>>>>> 1d838fba
 
         OutputMaskMatrixHelper outputMaskMatrixHelper = this.segmenter.buildOutputMaskMatrixHelper();
 
