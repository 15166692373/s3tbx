<?xml version="1.0"?>
<!--
  ~ Copyright (C) 2011 Brockmann Consult GmbH (info@brockmann-consult.de)
  ~
  ~ This program is free software; you can redistribute it and/or modify it
  ~ under the terms of the GNU General Public License as published by the Free
  ~ Software Foundation; either version 3 of the License, or (at your option)
  ~ any later version.
  ~ This program is distributed in the hope that it will be useful, but WITHOUT
  ~ ANY WARRANTY; without even the implied warranty of MERCHANTABILITY or
  ~ FITNESS FOR A PARTICULAR PURPOSE. See the GNU General Public License for
  ~ more details.
  ~
  ~ You should have received a copy of the GNU General Public License along
  ~ with this program; if not, see http://www.gnu.org/licenses/
  -->

<project xmlns="http://maven.apache.org/POM/4.0.0" xmlns:xsi="http://www.w3.org/2001/XMLSchema-instance"
         xsi:schemaLocation="http://maven.apache.org/POM/4.0.0 http://maven.apache.org/maven-v4_0_0.xsd">
    <modelVersion>4.0.0</modelVersion>

    <groupId>org.esa.s2tbx</groupId>
    <artifactId>s2tbx</artifactId>
    <version>0.6.0</version>
    <name>Sentinel-2 Toolbox</name>
    <description>Tools for the Sentinel-2 Satellite Exploitation</description>
    <url>https://github.com/CS-SI/s2tbx</url>

    <modules>
        <module>s2tbx-reader</module>
        <module>lib-openjpeg</module>
        <!-- <module>s2tbx-sen2cor-processor</module> -->
    </modules>

    <packaging>pom</packaging>

    <properties>
        <snapVersion>0.5-SNAPSHOT</snapVersion>
<<<<<<< HEAD

		<outputdir>../../output</outputdir>
=======
>>>>>>> 1fd4c09a
	<project.build.sourceEncoding>UTF-8</project.build.sourceEncoding>
        <user.language>en</user.language>
        <outputdir>../../output</outputdir>
    </properties>

    <repositories>
        <repository>
            <id>snap-repo-public</id>
            <name>Public Maven Repository for SNAP</name>
            <url>http://nexus.senbox.net/nexus/content/repositories/public/</url>
            <releases>
                <enabled>true</enabled>
                <checksumPolicy>warn</checksumPolicy>
            </releases>
            <snapshots>
                <enabled>true</enabled>
                <checksumPolicy>warn</checksumPolicy>
            </snapshots>
        </repository>
    </repositories>

    <pluginRepositories>
        <pluginRepository>
            <id>snap-repo-public</id>
            <name>Public Maven Repository for SNAP</name>
            <url>http://nexus.senbox.net/nexus/content/repositories/public/</url>
            <releases>
                <enabled>true</enabled>
                <checksumPolicy>warn</checksumPolicy>
            </releases>
            <snapshots>
                <enabled>true</enabled>
                <checksumPolicy>warn</checksumPolicy>
            </snapshots>
        </pluginRepository>
    </pluginRepositories>

    <distributionManagement>
        <repository>
            <id>snap-repo-public</id>
            <name>Public Maven Repository for SNAP</name>
            <url>http://nexus.senbox.net/nexus/content/repositories/releases/</url>
            <uniqueVersion>false</uniqueVersion>
        </repository>
        <snapshotRepository>
            <id>snap-repo-public</id>
            <name>Public Maven Snapshot Repository for SNAP</name>
            <url>http://nexus.senbox.net/nexus/content/repositories/snapshots/</url>
            <uniqueVersion>false</uniqueVersion>
        </snapshotRepository>
    </distributionManagement>

    <dependencyManagement>
        <dependencies>

            <dependency>
                <groupId>org.esa.snap</groupId>
                <artifactId>snap-core</artifactId>
                <version>${snapVersion}</version>
            </dependency>

            <dependency>
                <groupId>org.esa.snap</groupId>
                <artifactId>snap-ui</artifactId>
                <version>${snapVersion}</version>
            </dependency>

            <dependency>
                <groupId>org.esa.snap</groupId>
                <artifactId>snap-gpf</artifactId>
                <version>${snapVersion}</version>
            </dependency>

            <dependency>
                <groupId>org.esa.snap</groupId>
                <artifactId>snap-visat-rcp</artifactId>
                <version>${snapVersion}</version>
            </dependency>

            <dependency>
                <groupId>org.esa.snap</groupId>
                <artifactId>snap-netcdf</artifactId>
                <version>${snapVersion}</version>
            </dependency>

            <dependency>
                <groupId>net.java.dev.jna</groupId>
                <artifactId>jna</artifactId>
                <version>3.4.0</version>
            </dependency>

            <dependency>
                <groupId>junit</groupId>
                <artifactId>junit</artifactId>
                <version>4.11</version>
                <!-- <scope>test</scope> -->
            </dependency>

        </dependencies>
    </dependencyManagement>

    <dependencies>
        <dependency>
            <groupId>junit</groupId>
            <artifactId>junit</artifactId>
        </dependency>
    </dependencies>

    <build>
<<<<<<< HEAD
		<outputDirectory>${outputdir}/modules/${project.artifactId}-${project.version}</outputDirectory>
=======
        <outputDirectory>${outputdir}/modules/${project.artifactId}-${project.version}</outputDirectory>
>>>>>>> 1fd4c09a
        <plugins>
            <plugin>
                <artifactId>maven-compiler-plugin</artifactId>
                <version>2.5.1</version>
                <configuration>
                    <source>1.6</source>
                    <target>1.6</target>
                    <debug>true</debug>
                    <encoding>UTF-8</encoding>
                </configuration>
            </plugin>
            <plugin>
                <artifactId>maven-assembly-plugin</artifactId>
                <version>2.2-beta-5</version>
                <configuration>
                    <descriptors>
                        <descriptor>src/main/assembly/bin.xml</descriptor>
                        <!--
                        <descriptor>src/main/assembly/project.xml</descriptor>
                        -->
                    </descriptors>
                    <finalName>s2tbx</finalName>
                </configuration>
            </plugin>
        </plugins>
    </build>

    <developers>
        <developer>
            <id>norman</id>
            <name>Norman Fomferra</name>
            <email>norman.fomferra@brockmann-consult.de</email>
            <organization>Brockmann Consult</organization>
            <roles>
                <role>Project Manager</role>
                <role>Java Developer</role>
            </roles>
        </developer>
        <developer>
            <id>olaf</id>
            <name>Olaf Danne</name>
            <email>olaf.danne@brockmann-consult.de</email>
            <organization>Brockmann Consult</organization>
            <roles>
                <role>Java Developer</role>
            </roles>
        </developer>
        <developer>
            <id>tonio</id>
            <name>Tonio Fincke</name>
            <email>tonio.fincke@brockmann-consult.de</email>
            <organization>Brockmann Consult</organization>
            <roles>
                <role>Java Developer</role>
            </roles>
        </developer>
        <developer>
            <id>marcop</id>
            <name>Marco Peters</name>
            <email>marco.peters@brockmann-consult.de</email>
            <organization>Brockmann Consult</organization>
            <roles>
                <role>Java Developer</role>
            </roles>
        </developer>
        <developer>
            <id>ralf</id>
            <name>Ralf Quast</name>
            <email>ralf.quast@brockmann-consult.de</email>
            <organization>Brockmann Consult</organization>
            <roles>
                <role>Java Developer</role>
            </roles>
        </developer>
        <developer>
            <id>nicolas</id>
            <name>Nicolas Ducoin</name>
            <email>nicolas.ducoin@c-s.fr</email>
            <organization>CS</organization>
            <roles>
                <role>Java Developer</role>
            </roles>
        </developer>
        <developer>
            <id>oscar</id>
            <name>Oscar Picas-Puig</name>
            <email>oscar.picas-puig@c-s.fr</email>
            <organization>CS</organization>
            <roles>
                <role>Java Developer</role>
            </roles>
        </developer>
        <developer>
            <id>julien</id>
            <name>Julien Malik</name>
            <email>julien.malik@c-s.fr</email>
            <organization>CS</organization>
            <roles>
                <role>Java Developer</role>
            </roles>
        </developer>
    </developers>

</project><|MERGE_RESOLUTION|>--- conflicted
+++ resolved
@@ -36,12 +36,7 @@
 
     <properties>
         <snapVersion>0.5-SNAPSHOT</snapVersion>
-<<<<<<< HEAD
-
-		<outputdir>../../output</outputdir>
-=======
->>>>>>> 1fd4c09a
-	<project.build.sourceEncoding>UTF-8</project.build.sourceEncoding>
+    	<project.build.sourceEncoding>UTF-8</project.build.sourceEncoding>
         <user.language>en</user.language>
         <outputdir>../../output</outputdir>
     </properties>
@@ -150,11 +145,7 @@
     </dependencies>
 
     <build>
-<<<<<<< HEAD
 		<outputDirectory>${outputdir}/modules/${project.artifactId}-${project.version}</outputDirectory>
-=======
-        <outputDirectory>${outputdir}/modules/${project.artifactId}-${project.version}</outputDirectory>
->>>>>>> 1fd4c09a
         <plugins>
             <plugin>
                 <artifactId>maven-compiler-plugin</artifactId>
