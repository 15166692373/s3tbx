--- conflicted
+++ resolved
@@ -29,11 +29,8 @@
         <module>s2tbx-deimos-reader</module>
         <module>snap-sta</module>
         <module>snap-sta-ui</module>
-<<<<<<< HEAD
         <module>s2tbx-eop2-gml-reader</module>
         <module>s2tbx-hma-gml-reader</module>
-=======
->>>>>>> 37d12e58
     </modules>
 
     <packaging>pom</packaging>
@@ -395,7 +392,6 @@
                 </dependency>
             </dependencies>
         </profile>
-        <profile>
             <id>runAllTests</id>
 
             <build>
