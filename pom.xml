<?xml version="1.0"?>
<!--
  ~ Copyright (C) 2015 CS SI
  ~
  ~ This program is free software; you can redistribute it and/or modify it
  ~ under the terms of the GNU General Public License as published by the Free
  ~ Software Foundation; either version 3 of the License, or (at your option)
  ~ any later version.
  ~ This program is distributed in the hope that it will be useful, but WITHOUT
  ~ ANY WARRANTY; without even the implied warranty of MERCHANTABILITY or
  ~ FITNESS FOR A PARTICULAR PURPOSE. See the GNU General Public License for
  ~ more details.
  ~
  ~ You should have received a copy of the GNU General Public License along
  ~ with this program; if not, see http://www.gnu.org/licenses/
  -->
<project xmlns="http://maven.apache.org/POM/4.0.0" xmlns:xsi="http://www.w3.org/2001/XMLSchema-instance"
         xsi:schemaLocation="http://maven.apache.org/POM/4.0.0 http://maven.apache.org/maven-v4_0_0.xsd">
    <modelVersion>4.0.0</modelVersion>

    <groupId>org.esa.s2tbx</groupId>
    <artifactId>s2tbx</artifactId>
    <version>7.0.0-SNAPSHOT</version>
    <name>Sentinel-2 Toolbox</name>
    <description>Tools for the Sentinel-2 Satellite Exploitation</description>
    <url>https://github.com/senbox-org/s2tbx</url>

    <modules>
        <!--
        First s2tbx-kit to be able to detect missing dependencies
        -->
        <module>s2tbx-kit</module>
        <module>s2tbx-preferences-ui</module>
        <module>s2tbx-cache</module>
        <module>s2tbx-cache-ui</module>
        <module>s2tbx-s2msi-reader</module>
        <module>s2tbx-s2msi-reader-ui</module>
        <module>lib-openjpeg</module>
        <module>s2tbx-jp2-reader</module>
        <module>s2tbx-jp2-writer</module>
        <module>s2tbx-commons</module>
        <module>s2tbx-spot-reader</module>
        <module>s2tbx-spot6-reader</module>
        <module>s2tbx-mosaic</module>
        <module>s2tbx-mosaic-ui</module>
        <module>s2tbx-s2msi-aerosol-retrieval</module>
        <module>s2tbx-s2msi-idepix</module>
        <module>s2tbx-s2msi-idepix-ui</module>
        <module>s2tbx-s2msi-mci</module>
        <module>s2tbx-s2msi-mci-ui</module>
        <module>s2tbx-rapideye-reader</module>
        <module>s2tbx-deimos-reader</module>
        <module>s2tbx-sta-adapters-help</module>
        <module>s2tbx-radiometric-indices</module>
        <module>s2tbx-radiometric-indices-ui</module>
        <module>s2tbx-biophysical</module>
        <module>s2tbx-reflectance-to-radiance</module>
        <module>s2tbx-reflectance-to-radiance-ui</module>
        <module>lib-gdal</module>
        <module>s2tbx-gdal-reader</module>
        <module>s2tbx-gdal-reader-ui</module>
        <module>s2tbx-grm</module>
        <module>s2tbx-grm-ui</module>
        <module>s2tbx-land-cover</module>
        <module>s2tbx-s2msi-resampler</module>
        <module>s2tbx-muscate-reader</module>
        <module>s2tbx-pleiades-reader</module>
        <module>s2tbx-forest-cover-change</module>
        <module>s2tbx-forest-cover-change-ui</module>
        <module>s2tbx-kompsat2-reader</module>
        <module>s2tbx-worldview2-reader</module>
        <module>s2tbx-spectral-angle-mapper</module>
        <module>s2tbx-spectral-angle-mapper-ui</module>
<<<<<<< HEAD
        <!--<module>s2tbx-vector-formats</module>-->
        <module>s2tbx-coregistration</module>
        <module>s2tbx-coregistration-ui</module>
        <module>s2tbx-ikonos-reader</module>
        <module>s2tbx-alosAV2-reader</module>
        <module>s2tbx-alosPRI-reader</module>
=======
        <module>s2tbx-vector-formats</module>
        <module>s2tbx-worldview2esa-reader</module>
>>>>>>> 7386c337
    </modules>

    <packaging>pom</packaging>

    <properties>
        <snap.version>7.0.0-SNAPSHOT</snap.version>
        <s2tbx.version>7.0.0-SNAPSHOT</s2tbx.version>
        <geotools.version>17.1</geotools.version>
        <project.build.sourceEncoding>UTF-8</project.build.sourceEncoding>
        <user.language>en</user.language>
        <netbeans.version>RELEASE82</netbeans.version>
        <javahelp.version>2.0.05</javahelp.version>
        <brandingToken>s2tbx</brandingToken>
    </properties>

    <repositories>
        <repository>
            <id>snap-repo-public</id>
            <name>Public Maven Repository for SNAP</name>
            <url>https://snap-build-server.tilaa.cloud/nexus/repository/snap-maven-public/</url>
            <releases>
                <enabled>true</enabled>
                <checksumPolicy>warn</checksumPolicy>
            </releases>
            <snapshots>
                <enabled>true</enabled>
                <checksumPolicy>warn</checksumPolicy>
            </snapshots>
        </repository>
    </repositories>

    <pluginRepositories>
        <pluginRepository>
            <id>snap-repo-public</id>
            <name>Public Maven Repository for SNAP</name>
            <url>https://snap-build-server.tilaa.cloud/nexus/repository/snap-maven-public/</url>
            <releases>
                <enabled>true</enabled>
                <checksumPolicy>warn</checksumPolicy>
            </releases>
            <snapshots>
                <enabled>true</enabled>
                <checksumPolicy>warn</checksumPolicy>
            </snapshots>
        </pluginRepository>
    </pluginRepositories>

    <distributionManagement>
        <repository>
            <id>snap-repo-public</id>
            <name>Public Maven Repository for SNAP</name>
            <url>https://snap-build-server.tilaa.cloud/nexus/repository/snap-maven-releases/</url>
            <uniqueVersion>false</uniqueVersion>
        </repository>
        <snapshotRepository>
            <id>snap-repo-public</id>
            <name>Public Maven Snapshot Repository for SNAP</name>
            <url>https://snap-build-server.tilaa.cloud/nexus/repository/snap-maven-snapshot/</url>
            <uniqueVersion>false</uniqueVersion>
        </snapshotRepository>
    </distributionManagement>

    <dependencyManagement>
        <dependencies>

            <!-- snap-engine & snap-desktop -->
            <dependency>
                <groupId>org.esa.snap</groupId>
                <artifactId>snap-engine</artifactId>
                <version>${snap.version}</version>
            </dependency>
          
            <dependency>
                <groupId>org.esa.snap</groupId>
                <artifactId>snap-engine-utilities</artifactId>
                <version>${snap.version}</version>
            </dependency>

            <dependency>
                <groupId>org.esa.snap</groupId>
                <artifactId>snap-desktop</artifactId>
                <version>${snap.version}</version>
            </dependency>

            <dependency>
                <groupId>org.esa.snap</groupId>
                <artifactId>snap-ui</artifactId>
                <version>${snap.version}</version>
            </dependency>

            <dependency>
                <groupId>org.esa.snap</groupId>
                <artifactId>snap-runtime</artifactId>
                <version>${snap.version}</version>
            </dependency>

            <dependency>
                <groupId>org.esa.snap</groupId>
                <artifactId>ceres-core</artifactId>
                <version>${snap.version}</version>
            </dependency>

            <dependency>
                <groupId>org.esa.snap</groupId>
                <artifactId>ceres-ui</artifactId>
                <version>${snap.version}</version>
            </dependency>

            <dependency>
                <groupId>org.esa.snap</groupId>
                <artifactId>ceres-glayer</artifactId>
                <version>${snap.version}</version>
            </dependency>

            <dependency>
                <groupId>org.esa.snap</groupId>
                <artifactId>ceres-jai</artifactId>
                <version>${snap.version}</version>
            </dependency>

            <dependency>
                <groupId>org.esa.snap</groupId>
                <artifactId>snap-dem</artifactId>
                <version>${snap.version}</version>
            </dependency>

            <dependency>
                <groupId>org.esa.snap</groupId>
                <artifactId>snap-gpf</artifactId>
                <version>${snap.version}</version>
            </dependency>

            <dependency>
                <groupId>org.esa.snap</groupId>
                <artifactId>snap-gpf-ui</artifactId>
                <version>${snap.version}</version>
            </dependency>

            <dependency>
                <groupId>org.esa.snap</groupId>
                <artifactId>snap-rcp</artifactId>
                <version>${snap.version}</version>
            </dependency>

            <dependency>
                <groupId>org.esa.snap</groupId>
                <artifactId>snap-tango</artifactId>
                <version>${snap.version}</version>
            </dependency>

            <dependency>
                <groupId>org.esa.snap</groupId>
                <artifactId>snap-core</artifactId>
                <version>${snap.version}</version>
            </dependency>

            <dependency>
                <groupId>org.esa.snap</groupId>
                <artifactId>snap-geotiff</artifactId>
                <version>${snap.version}</version>
            </dependency>

            <dependency>
                <groupId>org.esa.snap</groupId>
                <artifactId>snap-sta</artifactId>
                <version>${snap.version}</version>
            </dependency>

            <dependency>
                <groupId>org.esa.snap</groupId>
                <artifactId>snap-sta-ui</artifactId>
                <version>${snap.version}</version>
            </dependency>

            <!-- NetBeans -->
            <dependency>
                <groupId>org.netbeans.api</groupId>
                <artifactId>org-netbeans-modules-javahelp</artifactId>
                <version>${netbeans.version}</version>
            </dependency>

            <dependency>
                <groupId>org.netbeans.api</groupId>
                <artifactId>org-openide-modules</artifactId>
                <version>${netbeans.version}</version>
            </dependency>

            <!-- Other Third parties -->
            <dependency>
                <groupId>com.bc.jnn</groupId>
                <artifactId>jnn</artifactId>
                <version>1.7</version>
            </dependency>

            <dependency>
                <groupId>net.java.dev.jna</groupId>
                <artifactId>jna</artifactId>
                <version>4.2.1</version>
            </dependency>
            <dependency>
                <groupId>net.java.dev.jna</groupId>
                <artifactId>jna-platform</artifactId>
                <version>4.2.1</version>
            </dependency>

            <dependency>
                <groupId>hsqldb</groupId>
                <artifactId>hsqldb</artifactId>
                <version>1.8.0.10</version>
            </dependency>

            <dependency>
                <groupId>junit</groupId>
                <artifactId>junit</artifactId>
                <version>4.12</version>
                <scope>test</scope>
            </dependency>

            <dependency>
                <groupId>org.xerial</groupId>
                <artifactId>sqlite-jdbc</artifactId>
                <version>3.8.11.2</version>
            </dependency>

            <dependency>
                <groupId>javax.xml.parsers</groupId>
                <artifactId>jaxp-api</artifactId>
                <version>1.4.5</version>
            </dependency>

            <dependency>
                <groupId>commons-io</groupId>
                <artifactId>commons-io</artifactId>
                <version>2.4</version>
            </dependency>

            <dependency>
                <groupId>commons-lang</groupId>
                <artifactId>commons-lang</artifactId>
                <version>2.6</version>
            </dependency>

            <dependency>
                <groupId>org.xeustechnologies</groupId>
                <artifactId>jtar</artifactId>
                <version>1.1</version>
            </dependency>

            <dependency>
                <groupId>org.jvnet.ogc</groupId>
                <artifactId>ogc-tools-gml-jts</artifactId>
                <version>1.0.3</version>
            </dependency>

            <dependency>
                <groupId>com.sun.xsom</groupId>
                <artifactId>xsom</artifactId>
                <version>20140925</version>
            </dependency>

            <dependency>
                <groupId>com.github.relaxng</groupId>
                <artifactId>relaxngDatatype</artifactId>
                <version>2011.1</version>
            </dependency>

            <dependency>
                <groupId>org.esa.s2tbx.gdal</groupId>
                <artifactId>gdal</artifactId>
                <version>2.1.0</version>
            </dependency>

            <dependency>
                <groupId>org.codehaus.plexus</groupId>
                <artifactId>plexus-archiver</artifactId>
                <version>2.2</version>
            </dependency>

        </dependencies>
    </dependencyManagement>

    <build>
        <plugins>
            <plugin>
                <artifactId>maven-compiler-plugin</artifactId>
                <version>3.5.1</version>
                <configuration>
                    <source>1.8</source>
                    <target>1.8</target>
                    <debug>true</debug>
                    <encoding>UTF-8</encoding>
                </configuration>
            </plugin>
            <plugin>
                <groupId>org.apache.maven.plugins</groupId>
                <artifactId>maven-enforcer-plugin</artifactId>
                <version>3.0.0-M2</version>
                <executions>
                    <execution>
                        <id>enforce-versions</id>
                        <goals>
                            <goal>enforce</goal>
                        </goals>
                        <configuration>
                            <rules>
                                <requireMavenVersion>
                                    <version>[3.2.5,3.6.0]</version>
                                </requireMavenVersion>
                                <requireJavaVersion>
                                    <version>1.8</version>
                                </requireJavaVersion>
                            </rules>
                        </configuration>
                    </execution>
                </executions>
            </plugin>

            <plugin>
                <artifactId>maven-resources-plugin</artifactId>
                <version>2.7</version>
                <configuration>
                    <encoding>UTF-8</encoding>
                </configuration>
                <executions>
                    <execution>
                        <id>file-manifest</id>
                        <phase>process-sources</phase>
                        <goals>
                            <goal>copy-resources</goal>
                        </goals>
                        <configuration>
                            <outputDirectory>${project.build.directory}/nbm</outputDirectory>
                            <resources>
                                <resource>
                                    <directory>src/main/nbm</directory>
                                    <filtering>true</filtering>
                                    <includes>
                                        <include>manifest.mf</include>
                                    </includes>
                                </resource>
                            </resources>
                        </configuration>
                    </execution>
                </executions>
            </plugin>
            <plugin>
                <groupId>org.apache.maven.plugins</groupId>
                <artifactId>maven-jar-plugin</artifactId>
                <version>2.5</version>
                <executions>
                    <execution>
                        <goals>
                            <goal>jar</goal>
                            <goal>test-jar</goal>
                        </goals>
                    </execution>
                </executions>
            </plugin>
            <plugin>
                <groupId>org.jacoco</groupId>
                <artifactId>jacoco-maven-plugin</artifactId>
                <version>0.7.5.201505241946</version>
                <executions>
                    <execution>
                        <id>prepare-agent</id>
                        <goals>
                            <goal>prepare-agent</goal>
                        </goals>
                    </execution>
                </executions>
            </plugin>

            <plugin>
                <groupId>org.eluder.coveralls</groupId>
                <artifactId>coveralls-maven-plugin</artifactId>
                <version>4.1.0</version>
                <configuration>
                    <sourceDirectories>
                        <sourceDirectory>${project.basedir}/s2tbx-s2msi-reader/target/generated-sources</sourceDirectory>
                    </sourceDirectories>
                    <scanForSources>true</scanForSources>
                </configuration>
            </plugin>

        </plugins>

        <pluginManagement>
            <plugins>
                <plugin>
                    <groupId>org.codehaus.mojo</groupId>
                    <artifactId>nbm-maven-plugin</artifactId>
                    <version>4.1</version>
                    <extensions>true</extensions>
                    <dependencies>
                        <dependency>
                            <groupId>javax.help</groupId>
                            <artifactId>javahelp</artifactId>
                            <version>${javahelp.version}</version>
                        </dependency>
                    </dependencies>
                    <configuration>
                        <moduleType>normal</moduleType>
                        <licenseName>GPL 3</licenseName>
                        <licenseFile>${project.basedir}/../LICENSE.html</licenseFile>
                        <cluster>${brandingToken}</cluster>
                        <brandingToken>${brandingToken}</brandingToken>
                        <useOSGiDependencies>false</useOSGiDependencies>
                        <requiresRestart>true</requiresRestart>
                        <keystore>${project.basedir}/../keystore/s2tbx.ks</keystore>
                        <keystorealias>snap</keystorealias>
                        <keystorepassword>snap-123</keystorepassword>
                        <sourceManifestFile>target/nbm/manifest.mf</sourceManifestFile>
                    </configuration>
                </plugin>
                <plugin>
                    <groupId>org.apache.maven.plugins</groupId>
                    <artifactId>maven-jar-plugin</artifactId>
                    <version>2.5</version>
                    <configuration>
                        <!-- to have the jar plugin pickup the nbm generated manifest -->
                        <useDefaultManifestFile>true</useDefaultManifestFile>
                    </configuration>
                </plugin>
                <plugin>
                    <groupId>org.codehaus.mojo</groupId>
                    <artifactId>build-helper-maven-plugin</artifactId>
                    <version>1.10</version>
                    <executions>
                        <execution>
                            <id>regex-property</id>
                            <goals>
                                <goal>regex-property</goal>
                            </goals>
                            <configuration>
                                <name>project.nbmSpecVersion</name>
                                <value>${project.version}</value>
                                <regex>-SNAPSHOT</regex>
                                <replacement>.0</replacement>
                                <failIfNoMatch>false</failIfNoMatch>
                            </configuration>
                        </execution>
                    </executions>
                </plugin>

                <plugin>
                    <artifactId>maven-surefire-plugin</artifactId>
                    <version>3.0.0-M3</version>
                    <configuration>
                        <enableAssertions>true</enableAssertions>
                        <!--<skip>true</skip>-->
                        <printSummary>true</printSummary>
                        <useFile>false</useFile>
                        <includes>
                            <include>**/*Test.java</include>
                            <include>**/*Test*.java</include>
                            <include>**/*TestCase.java</include>
                        </includes>
                        <systemPropertyVariables>
                            <org.esa.snap.testdata.out>target/test-data</org.esa.snap.testdata.out>
                            <snap.reader.tests.execute>${snap.reader.tests.execute}</snap.reader.tests.execute>
                            <snap.reader.tests.failOnMissingData>${snap.reader.tests.failOnMissingData}</snap.reader.tests.failOnMissingData>
                            <snap.reader.tests.data.dir>${snap.reader.tests.data.dir}</snap.reader.tests.data.dir>
                            <snap.reader.tests.class.name>${snap.reader.tests.class.name}</snap.reader.tests.class.name>
                        </systemPropertyVariables>
                        <argLine>-Xmx1024M -Dfile.encoding=UTF-8 -da:org.geotools.referencing.operation.projection.MapProjection</argLine>
                    </configuration>
                </plugin>

            </plugins>
        </pluginManagement>

    </build>


    <!-- Generate reports during 'mvn site' -->
    <reporting>
        <plugins>
            <plugin>
                <groupId>org.apache.maven.plugins</groupId>
                <artifactId>maven-surefire-report-plugin</artifactId>
                <version>2.19</version>
                <configuration>
                    <showSuccess>true</showSuccess>
                </configuration>
            </plugin>
            <plugin>
                <groupId>org.apache.maven.plugins</groupId>
                <artifactId>maven-site-plugin</artifactId>
                <version>3.3</version>
            </plugin>
        </plugins>
    </reporting>


    <developers>
        <developer>
            <id>nicolas</id>
            <name>Nicolas Ducoin</name>
            <email>nicolas.ducoin@c-s.fr</email>
            <organization>CS</organization>
            <roles>
                <role>Java Developer</role>
            </roles>
        </developer>
        <developer>
            <id>oscar</id>
            <name>Oscar Picas-Puig</name>
            <email>oscar.picas-puig@c-s.fr</email>
            <organization>CS</organization>
            <roles>
                <role>Java Developer</role>
            </roles>
        </developer>
        <developer>
            <id>julien</id>
            <name>Julien Malik</name>
            <email>julien.malik@c-s.fr</email>
            <organization>CS</organization>
            <roles>
                <role>Java Developer</role>
            </roles>
        </developer>
        <developer>
            <id>kraftek</id>
            <name>Cosmin Cara</name>
            <email>cosmin.cara@c-s.ro</email>
            <organization>CS ROMANIA</organization>
            <roles>
                <role>Java Developer</role>
            </roles>
        </developer>
        <developer>
            <id>ramonam</id>
            <name>Ramona Manda</name>
            <email>ramona.manda@c-s.ro</email>
            <organization>CS ROMANIA</organization>
            <roles>
                <role>Java Developer</role>
            </roles>
        </developer>
        <developer>
            <id>umwilm</id>
            <name>Uwe Mueller-Wilm</name>
            <email>uwe.mueller-wilm@telespazio-vega.de</email>
            <organization>Telespazio-VEGA</organization>
            <roles>
                <role>Python Developer</role>
                <role>Java Developer</role>
            </roles>
        </developer>
        <developer>
            <id>norman</id>
            <name>Norman Fomferra</name>
            <email>norman.fomferra@brockmann-consult.de</email>
            <organization>Brockmann Consult</organization>
            <roles>
                <role>Project Manager</role>
                <role>Java Developer</role>
            </roles>
        </developer>
        <developer>
            <id>olaf</id>
            <name>Olaf Danne</name>
            <email>olaf.danne@brockmann-consult.de</email>
            <organization>Brockmann Consult</organization>
            <roles>
                <role>Java Developer</role>
            </roles>
        </developer>
        <developer>
            <id>tonio</id>
            <name>Tonio Fincke</name>
            <email>tonio.fincke@brockmann-consult.de</email>
            <organization>Brockmann Consult</organization>
            <roles>
                <role>Java Developer</role>
            </roles>
        </developer>
        <developer>
            <id>marcop</id>
            <name>Marco Peters</name>
            <email>marco.peters@brockmann-consult.de</email>
            <organization>Brockmann Consult</organization>
            <roles>
                <role>Java Developer</role>
            </roles>
        </developer>
        <developer>
            <id>ralf</id>
            <name>Ralf Quast</name>
            <email>ralf.quast@brockmann-consult.de</email>
            <organization>Brockmann Consult</organization>
            <roles>
                <role>Java Developer</role>
            </roles>
        </developer>
    </developers>

</project><|MERGE_RESOLUTION|>--- conflicted
+++ resolved
@@ -71,17 +71,13 @@
         <module>s2tbx-worldview2-reader</module>
         <module>s2tbx-spectral-angle-mapper</module>
         <module>s2tbx-spectral-angle-mapper-ui</module>
-<<<<<<< HEAD
         <!--<module>s2tbx-vector-formats</module>-->
         <module>s2tbx-coregistration</module>
         <module>s2tbx-coregistration-ui</module>
         <module>s2tbx-ikonos-reader</module>
         <module>s2tbx-alosAV2-reader</module>
         <module>s2tbx-alosPRI-reader</module>
-=======
-        <module>s2tbx-vector-formats</module>
         <module>s2tbx-worldview2esa-reader</module>
->>>>>>> 7386c337
     </modules>
 
     <packaging>pom</packaging>
@@ -153,7 +149,7 @@
                 <artifactId>snap-engine</artifactId>
                 <version>${snap.version}</version>
             </dependency>
-          
+
             <dependency>
                 <groupId>org.esa.snap</groupId>
                 <artifactId>snap-engine-utilities</artifactId>
