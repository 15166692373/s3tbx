--- conflicted
+++ resolved
@@ -277,10 +277,7 @@
         </developer>
     </developers>
 
-<<<<<<< HEAD
-
-=======
->>>>>>> eeba03ef
+
     <profiles>
         <profile>
             <id>withbeam</id>
@@ -294,7 +291,6 @@
                 <module>../snap-engine</module>
             </modules>
         </profile>
-<<<<<<< HEAD
         <profile>
             <id>no-unit-tests</id>
             <properties>
@@ -345,8 +341,6 @@
                 </dependency>
             </dependencies>
         </profile>
-=======
->>>>>>> eeba03ef
     </profiles>
 
     <reporting>
