--- conflicted
+++ resolved
@@ -41,13 +41,8 @@
     <packaging>pom</packaging>
 
     <properties>
-<<<<<<< HEAD
-        <snap.version>2.0.0</snap.version>
+        <snap.version>[2.0.0, 2.1.0-SNAPSHOT)</snap.version>
         <s2tbx.nbmSpecVersion>2.0.4-SNAPSHOT</s2tbx.nbmSpecVersion>
-=======
-        <snap.version>[2.0.0, 2.1.0-SNAPSHOT)</snap.version>
-        <s2tbx.nbmSpecVersion>2.0.3</s2tbx.nbmSpecVersion>
->>>>>>> fb628f4b
         <project.build.sourceEncoding>UTF-8</project.build.sourceEncoding>
         <user.language>en</user.language>
         <netbeans.version>RELEASE802</netbeans.version>
