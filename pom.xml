--- conflicted
+++ resolved
@@ -27,16 +27,9 @@
         <module>s2tbx-sen2three-processor</module>
         <module>s2tbx-r2r-converter</module>
         <module>s2tbx-deimos-reader</module>
-<<<<<<< HEAD
-        <!--<module>s2tbx-tooladapter</module>-->
-        <module>snap-sta</module>
-        <module>snap-sta-ui</module>
-        <!-- <module>s2tbx-sen2cor-processor</module> -->
-=======
         <module>snap-sta</module>
         <module>snap-sta-ui</module>
         <!-- <module>s2tbx-tooladapter</module> -->
->>>>>>> 3959a69f
     </modules>
 
     <packaging>pom</packaging>
@@ -378,13 +371,13 @@
                 <dependency>
                     <groupId>com.jcabi</groupId>
                     <artifactId>jcabi-aspects</artifactId>
-                    <!--<version>0.20.4</version>-->
+                    <version>0.20.4</version>
                 </dependency>
 
                 <dependency>
                     <groupId>org.aspectj</groupId>
                     <artifactId>aspectjrt</artifactId>
-                    <!--<version>1.6.12</version>-->
+                    <version>1.6.12</version>
                     <scope>runtime</scope>
                 </dependency>
             </dependencies>
@@ -395,13 +388,13 @@
                 <dependency>
                     <groupId>com.github.jbellis</groupId>
                     <artifactId>jamm</artifactId>
-                    <!--<version>0.3.0</version>-->
+                    <version>0.3.0</version>
                 </dependency>
 
                 <dependency>
                     <groupId>io.dropwizard.metrics</groupId>
                     <artifactId>metrics-core</artifactId>
-                    <!--<version>3.1.0</version>-->
+                    <version>3.1.0</version>
                 </dependency>
             </dependencies>
         </profile>
@@ -503,9 +496,9 @@
                     <plugin>
                         <groupId>org.apache.maven.plugins</groupId>
                         <artifactId>maven-jar-plugin</artifactId>
-                        <!--<version>2.3.1</version>-->
+                        <version>2.3.1</version>
                         <configuration>
-                            <outputDirectory>${project.build.outputDirectory}</outputDirectory>
+                            <outputDirectory>${dir}</outputDirectory>
                         </configuration>
                     </plugin>
                 </plugins>
@@ -519,6 +512,7 @@
             <plugin>
                 <groupId>org.apache.maven.plugins</groupId>
                 <artifactId>maven-surefire-report-plugin</artifactId>
+                <version>2.16</version>
                 <configuration>
                     <showSuccess>false</showSuccess>
                     <outputDirectory>${outputdir}/target/surefire-reports</outputDirectory>
