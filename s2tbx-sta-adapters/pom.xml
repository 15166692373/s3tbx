<?xml version="1.0" encoding="UTF-8"?>
<project xmlns="http://maven.apache.org/POM/4.0.0"
         xmlns:xsi="http://www.w3.org/2001/XMLSchema-instance"
         xsi:schemaLocation="http://maven.apache.org/POM/4.0.0 http://maven.apache.org/xsd/maven-4.0.0.xsd">
    <modelVersion>4.0.0</modelVersion>
    <parent>
        <artifactId>s2tbx</artifactId>
        <groupId>org.esa.s2tbx</groupId>
        <version>5.0.0-SNAPSHOT</version>
    </parent>

    <artifactId>s2tbx-sta-adapters</artifactId>
    <packaging>pom</packaging>

    <name>Sentinel-2 Toolbox Adapters</name>
    <description>Adapters for the Standalone Tools of the Sentinel-2 Toolbox</description>

    <modules>
        <module>sen2cor</module>
<<<<<<< HEAD
        <module>sen2three</module>
=======
        <module>orfeotoolbox</module>
>>>>>>> ff2edb4b
    </modules>

    <dependencies>
        <dependency>
            <groupId>org.esa.snap</groupId>
            <artifactId>snap-sta</artifactId>
        </dependency>
        <dependency>
            <groupId>org.esa.snap</groupId>
            <artifactId>snap-sta-ui</artifactId>
        </dependency>
        <dependency>
            <groupId>org.esa.snap</groupId>
            <artifactId>snap-rcp</artifactId>
        </dependency>
    </dependencies>

    <build>
        <plugins>
            <plugin>
                <groupId>org.codehaus.mojo</groupId>
                <artifactId>build-helper-maven-plugin</artifactId>
                <version>1.10</version>
                <executions>
                    <execution>
                        <id>regex-property</id>
                        <goals>
                            <goal>regex-property</goal>
                        </goals>
                        <configuration>
                            <name>project.nbmSpecVersion</name>
                            <value>${project.version}</value>
                            <regex>-SNAPSHOT</regex>
                            <replacement>.0</replacement>
                            <failIfNoMatch>false</failIfNoMatch>
                        </configuration>
                    </execution>
                </executions>
            </plugin>
<!--
Temporarily remove the update center preparation here
            <plugin>
                <groupId>org.codehaus.mojo</groupId>
                <artifactId>nbm-maven-plugin</artifactId>
                <version>3.14</version>
                <extensions>true</extensions>
                <configuration>
                    <moduleType>normal</moduleType>
                    <licenseName>GPL 3</licenseName>
                    <licenseFile>${project.basedir}/../LICENSE.html</licenseFile>
                    <cluster>${brandingToken}</cluster>
                    <brandingToken>${brandingToken}</brandingToken>
                    <useOSGiDependencies>false</useOSGiDependencies>
                    <requiresRestart>true</requiresRestart>
                    <keystore>${project.basedir}/../keystore/s2tbx.ks</keystore>
                    <keystorealias>snap</keystorealias>
                    <keystorepassword>snap-123</keystorepassword>
                    <sourceManifestFile>target/nbm/manifest.mf</sourceManifestFile>
                </configuration>
            </plugin>
-->
        </plugins>
    </build>
</project><|MERGE_RESOLUTION|>--- conflicted
+++ resolved
@@ -17,11 +17,7 @@
 
     <modules>
         <module>sen2cor</module>
-<<<<<<< HEAD
         <module>sen2three</module>
-=======
-        <module>orfeotoolbox</module>
->>>>>>> ff2edb4b
     </modules>
 
     <dependencies>
