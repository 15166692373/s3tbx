--- conflicted
+++ resolved
@@ -10,7 +10,6 @@
         <version>2.0.0-SNAPSHOT</version>
     </parent>
 
-    <packaging>nbm</packaging>
     <artifactId>s2tbx-reader</artifactId>
     <name>Sentinel-2 Reader</name>
     <description>
@@ -46,6 +45,12 @@
             <groupId>commons-collections</groupId>
             <artifactId>commons-collections</artifactId>
             <version>3.2.1</version>
+        </dependency>
+
+        <dependency>
+            <groupId>commons-lang</groupId>
+            <artifactId>commons-lang</artifactId>
+            <version>2.5</version>
         </dependency>
 
         <dependency>
@@ -153,101 +158,17 @@
             <plugin>
                 <groupId>org.codehaus.mojo</groupId>
                 <artifactId>nbm-maven-plugin</artifactId>
+                <version>3.14</version>
             </plugin>
             <plugin>
                 <groupId>org.apache.maven.plugins</groupId>
                 <artifactId>maven-jar-plugin</artifactId>
             </plugin>
-            <plugin>
+            <!--<plugin>
                 <groupId>org.apache.maven.plugins</groupId>
                 <artifactId>maven-enforcer-plugin</artifactId>
-            </plugin>
+            </plugin>-->
         </plugins>
     </build>
 
-<<<<<<< HEAD
-=======
-<!--     <profiles>
-        <profile>
-            <id>skipTests</id>
-            <activation>
-                <property>
-                    <name>!skipTests</name>
-                </property>
-            </activation>
-
-            <build>
-                <plugins>
-                    <plugin>
-                        <groupId>org.apache.maven.plugins</groupId>
-                        <artifactId>maven-enforcer-plugin</artifactId>
-                        <version>1.3.1</version>
-                        <executions>
-                            <execution>
-                                <id>enforce-property</id>
-                                <goals>
-                                    <goal>enforce</goal>
-                                </goals>
-                                <configuration>
-                                    <rules>
-                                        <requireProperty>
-                                            <property>products.dir</property>
-                                            <message>The unit test directory must exist</message>
-                                            <regex>.*</regex>
-                                            <regexMessage>The unit test files cannot be empty.</regexMessage>
-                                        </requireProperty>
-                                    </rules>
-                                    <fail>true</fail>
-                                </configuration>
-                            </execution>
-                        </executions>
-                    </plugin>
-                </plugins>
-            </build>
-        </profile>
-
-        <profile>
-            <id>prepareInstall4j</id>
-            <build>
-                <plugins>
-                    <plugin>
-                        <groupId>org.apache.maven.plugins</groupId>
-                        <artifactId>maven-enforcer-plugin</artifactId>
-                        <version>1.3.1</version>
-                        <executions>
-                            <execution>
-                                <id>enforce-property</id>
-                                <goals>
-                                    <goal>enforce</goal>
-                                </goals>
-                                <configuration>
-                                    <rules>
-                                        <requireProperty>
-                                            <property>dir</property>
-                                            <message>The modules directory cannot be empty</message>
-                                            <regex>.*</regex>
-                                            <regexMessage>The modules directory cannot be empty. (add -Ddir=/your/path/to/modules/dir to you
-r MAVEN_OPTS)</regexMessage>
-                                        </requireProperty>
-                                    </rules>
-                                    <fail>true</fail>
-                                </configuration>
-                            </execution>
-                        </executions>
-                    </plugin>
-
-                    <plugin>
-                        <groupId>org.apache.maven.plugins</groupId>
-                        <artifactId>maven-jar-plugin</artifactId>
-                        <version>2.3.1</version>
-                        <configuration>
-                            <outputDirectory>${dir}</outputDirectory>
-                        </configuration>
-                    </plugin>
-                </plugins>
-            </build>
-        </profile>
-    </profiles> -->
-
->>>>>>> e7f7399b
 </project>