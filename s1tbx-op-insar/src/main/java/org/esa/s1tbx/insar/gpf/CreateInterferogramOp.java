/*
 * Copyright (C) 2014 by Array Systems Computing Inc. http://www.array.ca
 *
 * This program is free software; you can redistribute it and/or modify it
 * under the terms of the GNU General Public License as published by the Free
 * Software Foundation; either version 3 of the License, or (at your option)
 * any later version.
 * This program is distributed in the hope that it will be useful, but WITHOUT
 * ANY WARRANTY; without even the implied warranty of MERCHANTABILITY or
 * FITNESS FOR A PARTICULAR PURPOSE. See the GNU General Public License for
 * more details.
 *
 * You should have received a copy of the GNU General Public License along
 * with this program; if not, see http://www.gnu.org/licenses/
 */
package org.esa.s1tbx.insar.gpf;

import com.bc.ceres.core.ProgressMonitor;
import org.apache.commons.math3.util.FastMath;
import org.esa.snap.core.datamodel.Band;
import org.esa.snap.core.datamodel.MetadataElement;
import org.esa.snap.core.datamodel.Product;
import org.esa.snap.core.datamodel.ProductData;
import org.esa.snap.core.gpf.Operator;
import org.esa.snap.core.gpf.OperatorException;
import org.esa.snap.core.gpf.OperatorSpi;
import org.esa.snap.core.gpf.Tile;
import org.esa.snap.core.gpf.annotations.OperatorMetadata;
import org.esa.snap.core.gpf.annotations.Parameter;
import org.esa.snap.core.gpf.annotations.SourceProduct;
import org.esa.snap.core.gpf.annotations.TargetProduct;
import org.esa.snap.core.util.ProductUtils;
import org.esa.snap.datamodel.AbstractMetadata;
import org.esa.snap.datamodel.PosVector;
import org.esa.snap.datamodel.Unit;
import org.esa.snap.eo.Constants;
import org.esa.snap.eo.GeoUtils;
<<<<<<< HEAD
=======
import org.esa.snap.framework.datamodel.*;
import org.esa.snap.framework.gpf.Operator;
import org.esa.snap.framework.gpf.OperatorException;
import org.esa.snap.framework.gpf.OperatorSpi;
import org.esa.snap.framework.gpf.Tile;
import org.esa.snap.framework.gpf.annotations.OperatorMetadata;
import org.esa.snap.framework.gpf.annotations.Parameter;
import org.esa.snap.framework.gpf.annotations.SourceProduct;
import org.esa.snap.framework.gpf.annotations.TargetProduct;
>>>>>>> e7c35766
import org.esa.snap.gpf.InputProductValidator;
import org.esa.snap.gpf.OperatorUtils;
import org.esa.snap.gpf.ReaderUtils;
import org.esa.snap.gpf.StackUtils;
import org.esa.snap.gpf.TileIndex;
import org.jblas.ComplexDouble;
import org.jblas.ComplexDoubleMatrix;
import org.jblas.DoubleMatrix;
import org.jblas.MatrixFunctions;
import org.jblas.Solve;
import org.jlinda.core.Orbit;
import org.jlinda.core.Point;
import org.jlinda.core.SLCImage;
import org.jlinda.core.Window;
import org.jlinda.core.utils.MathUtils;
import org.jlinda.core.utils.PolyUtils;
import org.jlinda.core.utils.SarUtils;
import org.jlinda.nest.utils.BandUtilsDoris;
import org.jlinda.nest.utils.CplxContainer;
import org.jlinda.nest.utils.ProductContainer;
import org.jlinda.nest.utils.TileUtilsDoris;

import javax.media.jai.BorderExtender;
import java.awt.Rectangle;
import java.util.HashMap;
import java.util.Map;


@OperatorMetadata(alias = "Interferogram",
        category = "Radar/Interferometric/Products",
        authors = "Petar Marinkovic, Jun Lu",
        description = "Compute interferograms from stack of coregistered S-1 images", internal = false)
public class CreateInterferogramOp extends Operator {
    @SourceProduct
    private Product sourceProduct;

    @TargetProduct
    private Product targetProduct;

    @Parameter(defaultValue="true", label="Subtract flat-earth phase from interferogram")
    private boolean subtractFlatEarthPhase = true;

    @Parameter(valueSet = {"1", "2", "3", "4", "5", "6", "7", "8"},
            description = "Order of 'Flat earth phase' polynomial",
            defaultValue = "5",
            label = "Degree of \"Flat Earth\" polynomial")
    private int srpPolynomialDegree = 5;

    @Parameter(valueSet = {"301", "401", "501", "601", "701", "801", "901", "1001"},
            description = "Number of points for the 'flat earth phase' polynomial estimation",
            defaultValue = "501",
            label = "Number of 'Flat earth' estimation points")
    private int srpNumberPoints = 501;

    @Parameter(valueSet = {"1", "2", "3", "4", "5"},
            description = "Degree of orbit (polynomial) interpolator",
            defaultValue = "3",
            label = "Orbit interpolation degree")
    private int orbitDegree = 3;

    @Parameter(defaultValue="true", label="Include coherence estimation")
    private boolean includeCoherence = true;

    @Parameter(interval = "(1, 75]",
            description = "Size of coherence estimation window in Azimuth direction",
            defaultValue = "10",
            label = "Coherence Azimuth Window Size")
    private int cohWinAz = 10;

    @Parameter(interval = "(1, 75]",
            description = "Size of coherence estimation window in Range direction",
            defaultValue = "10",
            label = "Coherence Range Window Size")
    private int cohWinRg = 10;

    // flat_earth_polynomial container
    private HashMap<String, DoubleMatrix> flatEarthPolyMap = new HashMap<>();

    // source
    private HashMap<Integer, CplxContainer> masterMap = new HashMap<>();
    private HashMap<Integer, CplxContainer> slaveMap = new HashMap<>();

    // target
    private HashMap<String, ProductContainer> targetMap = new HashMap<>();

    // operator tags
    private static final boolean CREATE_VIRTUAL_BAND = true;
    private String productName;
    public String productTag;
    private int sourceImageWidth;
    private int sourceImageHeight;

    private boolean isTOPSARBurstProduct = false;
    private Sentinel1Utils su = null;
    private Sentinel1Utils.SubSwathInfo[] subSwath = null;
    private int numSubSwaths = 0;
    private org.jlinda.core.Point[] mstSceneCentreXYZ = null;
    private double slvScenseCentreAzimuthTime = 0.0;
    private int subSwathIndex = 0;
    private double avgSceneHeight = 0.0;
    private MetadataElement mstRoot = null;
    private MetadataElement slvRoot = null;

    private boolean outputFlatEarthPhase = false;

    /**
     * Initializes this operator and sets the one and only target product.
     * <p>The target product can be either defined by a field of type {@link Product} annotated with the
     * {@link TargetProduct TargetProduct} annotation or
     * by calling {@link #setTargetProduct} method.</p>
     * <p>The framework calls this method after it has created this operator.
     * Any client code that must be performed before computation of tile data
     * should be placed here.</p>
     *
     * @throws OperatorException
     *          If an error occurs during operator initialisation.
     * @see #getTargetProduct()
     */
    @Override
    public void initialize() throws OperatorException {

        try {
            // rename product if no subtraction of the flat-earth phase
            if (!subtractFlatEarthPhase) {
                productName = "ifgs";
                productTag = "ifg";
            } else {
                productName = "srp_ifgs";
                productTag = "ifg_srp";
            }

            mstRoot = AbstractMetadata.getAbstractedMetadata(sourceProduct);
            final MetadataElement slaveElem = sourceProduct.getMetadataRoot().getElement(AbstractMetadata.SLAVE_METADATA_ROOT);
            if(slaveElem != null) {
                slvRoot = slaveElem.getElements()[0];
            }

            checkUserInput();

            constructSourceMetadata();
            constructTargetMetadata();
            createTargetProduct();

            getSourceImageDimension();

            if (subtractFlatEarthPhase) {

                getMeanTerrainElevation();
                if (isTOPSARBurstProduct) {

                    getMstApproxSceneCentreXYZ();
                    getSlvApproxSceneCentreAzimuthTime();
                    constructFlatEarthPolynomialsForTOPSARProduct();
                } else {
                    constructFlatEarthPolynomials();
                }
            }

        } catch (Throwable e) {
            OperatorUtils.catchOperatorException(getId(), e);
        }
    }

    private void checkUserInput() {

        try {
            final InputProductValidator validator = new InputProductValidator(sourceProduct);
            validator.checkIfCoregisteredStack();
            isTOPSARBurstProduct = validator.isTOPSARProduct();

            if (isTOPSARBurstProduct) {
                final String mProcSysId = mstRoot.getAttributeString(AbstractMetadata.ProcessingSystemIdentifier);
                final float mVersion = Float.valueOf(mProcSysId.substring(mProcSysId.lastIndexOf(" ")));
                final String sProcSysId = slvRoot.getAttributeString(AbstractMetadata.ProcessingSystemIdentifier);
                final float sVersion = Float.valueOf(sProcSysId.substring(sProcSysId.lastIndexOf(" ")));
                if ((mVersion < 2.43 && sVersion >= 2.43 && mstRoot.getAttribute("EAP Correction") == null) ||
                        (sVersion < 2.43 && mVersion >= 2.43 && slvRoot.getAttribute("EAP Correction") == null)) {
                    throw new OperatorException("Source products cannot be InSAR pairs: one is EAP phase corrected" +
                            " and the other is not. Apply EAP Correction.");
                }

                su = new Sentinel1Utils(sourceProduct);
                subSwath = su.getSubSwath();
                numSubSwaths = su.getNumOfSubSwath();
                subSwathIndex = 1; // subSwathIndex is always 1 because of split product

                final String topsarTag = getTOPSARTag(sourceProduct);
                productTag = productTag + "_" + topsarTag;
            }
        } catch (Exception e) {
            throw new OperatorException(e);
        }
    }

    public static String getTOPSARTag(final Product sourceProduct) {

        final Band[] bands = sourceProduct.getBands();
        for (Band band:bands) {
            final String bandName = band.getName();
            if (bandName.contains("i_") && bandName.contains("_mst")) {
                return bandName.substring(bandName.indexOf("i_")+2, bandName.indexOf("_mst"));
            }
        }
        return "";
    }

    private void getMstApproxSceneCentreXYZ() throws Exception {

        final int numOfBursts = subSwath[subSwathIndex - 1].numOfBursts;
        mstSceneCentreXYZ = new Point[numOfBursts];

        for (int b = 0; b < numOfBursts; b++) {
            final double firstLineTime = subSwath[subSwathIndex - 1].burstFirstLineTime[b];
            final double lastLineTime = subSwath[subSwathIndex - 1].burstLastLineTime[b];
            final double slrTimeToFirstPixel = subSwath[subSwathIndex - 1].slrTimeToFirstPixel;
            final double slrTimeToLastPixel = subSwath[subSwathIndex - 1].slrTimeToLastPixel;
            final double latUL = su.getLatitude(firstLineTime, slrTimeToFirstPixel, subSwathIndex);
            final double latUR = su.getLatitude(firstLineTime, slrTimeToLastPixel, subSwathIndex);
            final double latLL = su.getLatitude(lastLineTime, slrTimeToFirstPixel, subSwathIndex);
            final double latLR = su.getLatitude(lastLineTime, slrTimeToLastPixel, subSwathIndex);

            final double lonUL = su.getLongitude(firstLineTime, slrTimeToFirstPixel, subSwathIndex);
            final double lonUR = su.getLongitude(firstLineTime, slrTimeToLastPixel, subSwathIndex);
            final double lonLL = su.getLongitude(lastLineTime, slrTimeToFirstPixel, subSwathIndex);
            final double lonLR = su.getLongitude(lastLineTime, slrTimeToLastPixel, subSwathIndex);

            final double lat = (latUL + latUR + latLL + latLR) / 4.0;
            final double lon = (lonUL + lonUR + lonLL + lonLR) / 4.0;

            final PosVector mstSceneCenter = new PosVector();
            GeoUtils.geo2xyzWGS84(lat, lon, 0.0, mstSceneCenter);
            mstSceneCentreXYZ[b] = new Point(mstSceneCenter.toArray());
        }

        /*
        final double firstNearLat = AbstractMetadata.getAttributeDouble(mstRoot, AbstractMetadata.first_near_lat);
        final double firstFarLat = AbstractMetadata.getAttributeDouble(mstRoot, AbstractMetadata.first_far_lat);
        final double lastNearLat = AbstractMetadata.getAttributeDouble(mstRoot, AbstractMetadata.last_near_lat);
        final double lastFarLat = AbstractMetadata.getAttributeDouble(mstRoot, AbstractMetadata.last_far_lat);

        final double firstNearLon = AbstractMetadata.getAttributeDouble(mstRoot, AbstractMetadata.first_near_long);
        final double firstFarLon = AbstractMetadata.getAttributeDouble(mstRoot, AbstractMetadata.first_far_long);
        final double lastNearLon = AbstractMetadata.getAttributeDouble(mstRoot, AbstractMetadata.last_near_long);
        final double lastFarLon = AbstractMetadata.getAttributeDouble(mstRoot, AbstractMetadata.last_far_long);

        final double lat = (firstNearLat + firstFarLat + lastNearLat + lastFarLat) / 4.0;
        final double lon = (firstNearLon + firstFarLon + lastNearLon + lastFarLon) / 4.0;

        final PosVector mstSceneCenter = new PosVector();
        GeoUtils.geo2xyzWGS84(lat, lon, 0.0, mstSceneCenter);
        org.jlinda.core.Point mstSceneCentreXYZ1 = new Point(mstSceneCenter.toArray());
        */
    }

    private void getSlvApproxSceneCentreAzimuthTime() throws Exception {

        final double firstLineTimeInDays = slvRoot.getAttributeUTC(AbstractMetadata.first_line_time).getMJD();
        final double firstLineTime = (firstLineTimeInDays - (int)firstLineTimeInDays) * Constants.secondsInDay;
        final double lastLineTimeInDays = slvRoot.getAttributeUTC(AbstractMetadata.last_line_time).getMJD();
        final double lastLineTime = (lastLineTimeInDays - (int)lastLineTimeInDays) * Constants.secondsInDay;

        slvScenseCentreAzimuthTime = 0.5*(firstLineTime + lastLineTime);
    }

    private void getSourceImageDimension() {
        sourceImageWidth = sourceProduct.getSceneRasterWidth();
        sourceImageHeight = sourceProduct.getSceneRasterHeight();
    }

    private void getMeanTerrainElevation() throws Exception {
        avgSceneHeight = AbstractMetadata.getAttributeDouble(mstRoot, AbstractMetadata.avg_scene_height);
    }

    private void constructFlatEarthPolynomials() throws Exception {

        for (Integer keyMaster : masterMap.keySet()) {

            CplxContainer master = masterMap.get(keyMaster);

            for (Integer keySlave : slaveMap.keySet()) {

                CplxContainer slave = slaveMap.get(keySlave);

                flatEarthPolyMap.put(slave.name, estimateFlatEarthPolynomial(
                        master.metaData, master.orbit, slave.metaData, slave.orbit));
            }
        }
    }

    private void constructFlatEarthPolynomialsForTOPSARProduct() throws Exception {

        for (Integer keyMaster : masterMap.keySet()) {

            CplxContainer master = masterMap.get(keyMaster);

            for (Integer keySlave : slaveMap.keySet()) {

                CplxContainer slave = slaveMap.get(keySlave);

                for (int s = 0; s < numSubSwaths; s++) {

                    final int numBursts = subSwath[s].numOfBursts;

                    for (int b = 0; b < numBursts; b++) {

                        final String polynomialName = slave.name + "_" + s + "_" + b;

                        flatEarthPolyMap.put(polynomialName, estimateFlatEarthPolynomial(master, slave, s+1, b));
                    }
                }
            }
        }
    }

    private void constructTargetMetadata() {

        for (Integer keyMaster : masterMap.keySet()) {

            CplxContainer master = masterMap.get(keyMaster);

            for (Integer keySlave : slaveMap.keySet()) {

                // generate name for product bands
                final String productName = keyMaster.toString() + "_" + keySlave.toString();

                final CplxContainer slave = slaveMap.get(keySlave);
                final ProductContainer product = new ProductContainer(productName, master, slave, true);

                product.addBand(Unit.REAL, "i_" + productTag + "_" + master.date + "_" + slave.date);
                product.addBand(Unit.IMAGINARY, "q_" + productTag + "_" + master.date + "_" + slave.date);

                if(includeCoherence) {
                    String cohTag = "coh";
                    if (isTOPSARBurstProduct) {
                        final String topsarTag = getTOPSARTag(sourceProduct);
                        cohTag += "_" + topsarTag;
                    }
                    product.addBand(Unit.COHERENCE, cohTag + "_" + master.date + "_" + slave.date);
                }

                if(subtractFlatEarthPhase && outputFlatEarthPhase) {
                    String fepTag = "fep";
                    if (isTOPSARBurstProduct) {
                        final String topsarTag = getTOPSARTag(sourceProduct);
                        fepTag += "_" + topsarTag;
                    }
                    product.addBand(Unit.PHASE, fepTag + "_" + master.date + "_" + slave.date);
                }

                // put ifg-product bands into map
                targetMap.put(productName, product);
            }
        }
    }

    private void constructSourceMetadata() throws Exception {

        // define sourceMaster/sourceSlave name tags
        final String masterTag = "mst";
        final String slaveTag = "slv";

        // get sourceMaster & sourceSlave MetadataElement
        final String slaveMetadataRoot = AbstractMetadata.SLAVE_METADATA_ROOT;

        /* organize metadata */
        // put sourceMaster metadata into the masterMap
        metaMapPut(masterTag, mstRoot, sourceProduct, masterMap);

        // put sourceSlave metadata into slaveMap
        MetadataElement slaveElem = sourceProduct.getMetadataRoot().getElement(slaveMetadataRoot);
        if(slaveElem == null) {
            slaveElem = sourceProduct.getMetadataRoot().getElement("Slave Metadata");
        }
        MetadataElement[] slaveRoot = slaveElem.getElements();
        for (MetadataElement meta : slaveRoot) {
            metaMapPut(slaveTag, meta, sourceProduct, slaveMap);
        }
    }

    private void metaMapPut(final String tag,
                            final MetadataElement root,
                            final Product product,
                            final HashMap<Integer, CplxContainer> map) throws Exception {

        // TODO: include polarization flags/checks!
        // pull out band names for this product
        final String[] bandNames = product.getBandNames();
        final int numOfBands = bandNames.length;

        // map key: ORBIT NUMBER
        int mapKey = root.getAttributeInt(AbstractMetadata.ABS_ORBIT);

        // metadata: construct classes and define bands
        final String date = OperatorUtils.getAcquisitionDate(root);
        final SLCImage meta = new SLCImage(root);
        final Orbit orbit = new Orbit(root, orbitDegree);

        // TODO: resolve multilook factors
        meta.setMlAz(1);
        meta.setMlRg(1);

        Band bandReal = null;
        Band bandImag = null;

        for (int i = 0; i < numOfBands; i++) {
            String bandName = bandNames[i];
            if (bandName.contains(tag) && bandName.contains(date)) {
                final Band band = product.getBandAt(i);
                if (BandUtilsDoris.isBandReal(band)) {
                    bandReal = band;
                } else if (BandUtilsDoris.isBandImag(band)) {
                    bandImag = band;
                }
            }
        }
        try {
            map.put(mapKey, new CplxContainer(date, meta, orbit, bandReal, bandImag));
        } catch (Exception e) {
            e.printStackTrace();
        }
    }

    private void createTargetProduct() {

        // construct target product
        targetProduct = new Product(productName,
                sourceProduct.getProductType(),
                sourceProduct.getSceneRasterWidth(),
                sourceProduct.getSceneRasterHeight());

        ProductUtils.copyProductNodes(sourceProduct, targetProduct);

        for (String key : targetMap.keySet()) {

            final String targetBandName_I = targetMap.get(key).getBandName(Unit.REAL);
            final Band iBand = targetProduct.addBand(targetBandName_I, ProductData.TYPE_FLOAT32);
            iBand.setUnit(Unit.REAL);

            final String targetBandName_Q = targetMap.get(key).getBandName(Unit.IMAGINARY);
            final Band qBand = targetProduct.addBand(targetBandName_Q, ProductData.TYPE_FLOAT32);
            qBand.setUnit(Unit.IMAGINARY);

            final String tag0 = targetMap.get(key).sourceMaster.date;
            final String tag1 = targetMap.get(key).sourceSlave.date;
            if (CREATE_VIRTUAL_BAND) {
                final String countStr = "_" + productTag + "_" + tag0 + "_" + tag1;
                ReaderUtils.createVirtualIntensityBand(targetProduct, targetProduct.getBand(targetBandName_I), targetProduct.getBand(targetBandName_Q), countStr);
                ReaderUtils.createVirtualPhaseBand(targetProduct, targetProduct.getBand(targetBandName_I), targetProduct.getBand(targetBandName_Q), countStr);
            }

            if(includeCoherence) {
                final String targetBandCoh = targetMap.get(key).getBandName(Unit.COHERENCE);
                final Band cohBand = targetProduct.addBand(targetBandCoh, ProductData.TYPE_FLOAT32);
                cohBand.setUnit(Unit.COHERENCE);
            }

            if(subtractFlatEarthPhase && outputFlatEarthPhase) {
                final String targetBandFep = targetMap.get(key).getBandName(Unit.PHASE);
                final Band fepBand = targetProduct.addBand(targetBandFep, ProductData.TYPE_FLOAT32);
                fepBand.setUnit(Unit.PHASE);
            }
        }
    }

    private DoubleMatrix estimateFlatEarthPolynomial(
            SLCImage masterMetadata, Orbit masterOrbit, SLCImage slaveMetadata, Orbit slaveOrbit) throws Exception {

        long minLine = 0;
        long maxLine = sourceImageHeight;
        long minPixel = 0;
        long maxPixel = sourceImageWidth;

        int numberOfCoefficients = PolyUtils.numberOfCoefficients(srpPolynomialDegree);

        int[][] position = MathUtils.distributePoints(srpNumberPoints, new Window(minLine,maxLine,minPixel,maxPixel));

        // setup observation and design matrix
        DoubleMatrix y = new DoubleMatrix(srpNumberPoints);
        DoubleMatrix A = new DoubleMatrix(srpNumberPoints, numberOfCoefficients);

        double masterMinPi4divLam = (-4 * Math.PI * org.jlinda.core.Constants.SOL) / masterMetadata.getRadarWavelength();
        double slaveMinPi4divLam = (-4 * Math.PI * org.jlinda.core.Constants.SOL) / slaveMetadata.getRadarWavelength();
        final boolean isBiStaticStack = StackUtils.isBiStaticStack(sourceProduct);

        // Loop through vector or distributedPoints()
        for (int i = 0; i < srpNumberPoints; ++i) {

            double line = position[i][0];
            double pixel = position[i][1];

            // compute azimuth/range time for this pixel
            final double masterTimeRange = masterMetadata.pix2tr(pixel + 1);

            // compute xyz of this point : sourceMaster
            org.jlinda.core.Point xyzMaster = masterOrbit.lph2xyz(line + 1, pixel + 1, avgSceneHeight, masterMetadata);
            org.jlinda.core.Point slaveTimeVector = slaveOrbit.xyz2t(xyzMaster, slaveMetadata);

            double slaveTimeRange;
            if (isBiStaticStack) {
                slaveTimeRange = 0.5*(slaveTimeVector.x + masterTimeRange);
            } else {
                slaveTimeRange = slaveTimeVector.x;
            }

            // observation vector
            y.put(i, (masterMinPi4divLam * masterTimeRange) - (slaveMinPi4divLam * slaveTimeRange));

            // set up a system of equations
            // ______Order unknowns: A00 A10 A01 A20 A11 A02 A30 A21 A12 A03 for degree=3______
            double posL = PolyUtils.normalize2(line, minLine, maxLine);
            double posP = PolyUtils.normalize2(pixel, minPixel, maxPixel);

            int index = 0;

            for (int j = 0; j <= srpPolynomialDegree; j++) {
                for (int k = 0; k <= j; k++) {
                    A.put(i, index, (FastMath.pow(posL, (double) (j - k)) * FastMath.pow(posP, (double) k)));
                    index++;
                }
            }
        }

        // Fit polynomial through computed vector of phases
        DoubleMatrix Atranspose = A.transpose();
        DoubleMatrix N = Atranspose.mmul(A);
        DoubleMatrix rhs = Atranspose.mmul(y);

        return Solve.solve(N, rhs);
    }

    /**
     * Create a flat earth phase polynomial for a given burst in TOPSAR product.
     */
    private DoubleMatrix estimateFlatEarthPolynomial(
            final CplxContainer master, final CplxContainer slave, final int subSwathIndex, final int burstIndex)
            throws Exception {

        final double[][] masterOSV = getAdjacentOrbitStateVectors(master, mstSceneCentreXYZ[burstIndex]);
        final double[][] slaveOSV = getAdjacentOrbitStateVectors(slave, mstSceneCentreXYZ[burstIndex]);
        final Orbit masterOrbit = new Orbit(masterOSV, orbitDegree);
        final Orbit slaveOrbit = new Orbit(slaveOSV, orbitDegree);

        long minLine = burstIndex*subSwath[subSwathIndex - 1].linesPerBurst;
        long maxLine = minLine + subSwath[subSwathIndex - 1].linesPerBurst - 1;
        long minPixel = 0;
        long maxPixel = subSwath[subSwathIndex - 1].samplesPerBurst - 1;

        int numberOfCoefficients = PolyUtils.numberOfCoefficients(srpPolynomialDegree);

        int[][] position = MathUtils.distributePoints(srpNumberPoints, new Window(minLine,maxLine,minPixel,maxPixel));

        // setup observation and design matrix
        DoubleMatrix y = new DoubleMatrix(srpNumberPoints);
        DoubleMatrix A = new DoubleMatrix(srpNumberPoints, numberOfCoefficients);

        double masterMinPi4divLam = (-4 * Constants.PI * Constants.lightSpeed) / master.metaData.getRadarWavelength();
        double slaveMinPi4divLam = (-4 * Constants.PI * Constants.lightSpeed) / slave.metaData.getRadarWavelength();

        // Loop through vector or distributedPoints()
        for (int i = 0; i < srpNumberPoints; ++i) {

            double line = position[i][0];
            double pixel = position[i][1];

            // compute azimuth/range time for this pixel
            final double mstRgTime = subSwath[subSwathIndex - 1].slrTimeToFirstPixel +
                    pixel*su.rangeSpacing/Constants.lightSpeed;

            final double mstAzTime = line2AzimuthTime(line, subSwathIndex, burstIndex);

            // compute xyz of this point : sourceMaster
            org.jlinda.core.Point xyzMaster = masterOrbit.lph2xyz(
                    mstAzTime, mstRgTime, avgSceneHeight, mstSceneCentreXYZ[burstIndex]);

            org.jlinda.core.Point slaveTimeVector = slaveOrbit.xyz2t(xyzMaster, slvScenseCentreAzimuthTime);

            final double slaveTimeRange = slaveTimeVector.x;

            // observation vector
            y.put(i, (masterMinPi4divLam * mstRgTime) - (slaveMinPi4divLam * slaveTimeRange));

            // set up a system of equations
            // ______Order unknowns: A00 A10 A01 A20 A11 A02 A30 A21 A12 A03 for degree=3______
            double posL = PolyUtils.normalize2(line, minLine, maxLine);
            double posP = PolyUtils.normalize2(pixel, minPixel, maxPixel);

            int index = 0;

            for (int j = 0; j <= srpPolynomialDegree; j++) {
                for (int k = 0; k <= j; k++) {
                    A.put(i, index, (FastMath.pow(posL, (double) (j - k)) * FastMath.pow(posP, (double) k)));
                    index++;
                }
            }
        }

        // Fit polynomial through computed vector of phases
        DoubleMatrix Atranspose = A.transpose();
        DoubleMatrix N = Atranspose.mmul(A);
        DoubleMatrix rhs = Atranspose.mmul(y);

        return Solve.solve(N, rhs);
    }

    private double[][] getAdjacentOrbitStateVectors(
            final CplxContainer container, final org.jlinda.core.Point sceneCentreXYZ) {

        try {
            double[] time = container.orbit.getTime();
            double[] dataX = container.orbit.getData_X();
            double[] dataY = container.orbit.getData_Y();
            double[] dataZ = container.orbit.getData_Z();

            final int numOfOSV = dataX.length;
            double minDistance = 0.0;
            int minIdx = 0;
            for (int i = 0; i < numOfOSV; i++) {
                final double dx = dataX[i] - sceneCentreXYZ.x;
                final double dy = dataY[i] - sceneCentreXYZ.y;
                final double dz = dataZ[i] - sceneCentreXYZ.z;
                final double distance = Math.sqrt(dx*dx + dy*dy + dz*dz)/1000.0;
                if (i == 0) {
                    minDistance = distance;
                    minIdx = i;
                    continue;
                }

                if (distance < minDistance) {
                    minDistance = distance;
                    minIdx = i;
                }
            }

            int stIdx, edIdx;
            if (minIdx < 3) {
                stIdx = 0;
                edIdx = Math.min(7, numOfOSV - 1);
            } else if (minIdx > numOfOSV - 5) {
                stIdx = Math.max(numOfOSV - 8, 0);
                edIdx = numOfOSV - 1;
            } else {
                stIdx = minIdx - 3;
                edIdx = minIdx + 4;
            }

            final double[][] adjacentOSV = new double[edIdx - stIdx + 1][4];
            int k = 0;
            for (int i = stIdx; i <= edIdx; i++) {
                adjacentOSV[k][0] = time[i];
                adjacentOSV[k][1] = dataX[i];
                adjacentOSV[k][2] = dataY[i];
                adjacentOSV[k][3] = dataZ[i];
                k++;
            }

            return adjacentOSV;
        } catch (Throwable e) {
            OperatorUtils.catchOperatorException(getId(), e);
        }
        return null;
    }

    private double line2AzimuthTime(final double line, final int subSwathIndex, final int burstIndex) {

        final double firstLineTimeInDays = subSwath[subSwathIndex - 1].burstFirstLineTime[burstIndex] /
                Constants.secondsInDay;

        final double firstLineTime = (firstLineTimeInDays - (int)firstLineTimeInDays)*Constants.secondsInDay;

        return firstLineTime + (line - burstIndex * subSwath[subSwathIndex - 1].linesPerBurst) *
                        subSwath[subSwathIndex - 1].azimuthTimeInterval;
    }

    /**
     * Called by the framework in order to compute a tile for the given target band.
     * <p>The default implementation throws a runtime exception with the message "not implemented".</p>
     *
     * @param targetTileMap   The target tiles associated with all target bands to be computed.
     * @param targetRectangle The rectangle of target tile.
     * @param pm              A progress monitor which should be used to determine computation cancelation requests.
     * @throws OperatorException
     *          If an error occurs during computation of the target raster.
     */
    @Override
    public void computeTileStack(Map<Band, Tile> targetTileMap, Rectangle targetRectangle, ProgressMonitor pm)
            throws OperatorException {

        if (isTOPSARBurstProduct) {
            computeTileStackForTOPSARProduct(targetTileMap, targetRectangle, pm);
        } else {
            computeTileStackForNormalProduct(targetTileMap, targetRectangle, pm);
        }
    }

    private void computeTileStackForNormalProduct(
            final Map<Band, Tile> targetTileMap, Rectangle targetRectangle, final ProgressMonitor pm)
            throws OperatorException {

        try {
            final int rgOffset = (cohWinRg - 1) / 2;
            final int azOffset = (cohWinAz - 1) / 2;
            final int cohx0 = targetRectangle.x - rgOffset;
            final int cohy0 = targetRectangle.y - azOffset;
            final int cohw = targetRectangle.width + cohWinRg - 1;
            final int cohh = targetRectangle.height + cohWinAz - 1;
            targetRectangle = new Rectangle(cohx0, cohy0, cohw, cohh);

            final BorderExtender border = BorderExtender.createInstance(BorderExtender.BORDER_ZERO);

            final int y0 = targetRectangle.y;
            final int yN = y0 + targetRectangle.height - 1;
            final int x0 = targetRectangle.x;
            final int xN = targetRectangle.x + targetRectangle.width - 1;

            for (String ifgKey : targetMap.keySet()) {

                final ProductContainer product = targetMap.get(ifgKey);

                /// check out results from master ///
                final Tile mstTileReal = getSourceTile(product.sourceMaster.realBand, targetRectangle, border);
                final Tile mstTileImag = getSourceTile(product.sourceMaster.imagBand, targetRectangle, border);
                final ComplexDoubleMatrix dataMaster = TileUtilsDoris.pullComplexDoubleMatrix(mstTileReal, mstTileImag);

                /// check out results from slave ///
                final Tile slvTileReal = getSourceTile(product.sourceSlave.realBand, targetRectangle, border);
                final Tile slvTileImag = getSourceTile(product.sourceSlave.imagBand, targetRectangle, border);
                final ComplexDoubleMatrix dataSlave = TileUtilsDoris.pullComplexDoubleMatrix(slvTileReal, slvTileImag);

                ComplexDoubleMatrix dataMaster2 = null, dataSlave2 = null;
                if(includeCoherence) {
                    dataMaster2 = new ComplexDoubleMatrix(mstTileReal.getHeight(), mstTileReal.getWidth());
                    dataSlave2 = new ComplexDoubleMatrix(slvTileReal.getHeight(), slvTileReal.getWidth());
                    dataMaster2.copy(dataMaster);
                    dataSlave2.copy(dataSlave);
                }

                if (subtractFlatEarthPhase) {
                    // normalize range and azimuth axis
                    DoubleMatrix rangeAxisNormalized = DoubleMatrix.linspace(x0, xN, dataMaster.columns);
                    rangeAxisNormalized = normalizeDoubleMatrix(rangeAxisNormalized, 0, sourceImageWidth - 1);

                    DoubleMatrix azimuthAxisNormalized = DoubleMatrix.linspace(y0, yN, dataMaster.rows);
                    azimuthAxisNormalized = normalizeDoubleMatrix(azimuthAxisNormalized, 0, sourceImageHeight - 1);

                    // pull polynomial from the map
                    final DoubleMatrix polyCoeffs = flatEarthPolyMap.get(product.sourceSlave.name);

                    // estimate the phase on the grid
                    final DoubleMatrix realReferencePhase =
                            PolyUtils.polyval(azimuthAxisNormalized, rangeAxisNormalized,
                                    polyCoeffs, PolyUtils.degreeFromCoefficients(polyCoeffs.length));

                    // compute the reference phase
                    final ComplexDoubleMatrix complexReferencePhase =
                            new ComplexDoubleMatrix(MatrixFunctions.cos(realReferencePhase),
                                    MatrixFunctions.sin(realReferencePhase));

                    dataSlave.muli(complexReferencePhase); // no conjugate here!
                }

                dataMaster.muli(dataSlave.conji());

                /// commit to target ///
                final Band targetBand_I = targetProduct.getBand(product.getBandName(Unit.REAL));
                final Tile tileOutReal = targetTileMap.get(targetBand_I);

                final Band targetBand_Q = targetProduct.getBand(product.getBandName(Unit.IMAGINARY));
                final Tile tileOutImag = targetTileMap.get(targetBand_Q);

                // coherence
                DoubleMatrix cohMatrix = null;
                ProductData samplesCoh = null;
                if(includeCoherence) {
                    for (int i = 0; i < dataMaster.length; i++) {
                        double tmp = norm(dataMaster2.get(i));
                        dataMaster2.put(i, dataMaster2.get(i).mul(dataSlave2.get(i).conj()));
                        dataSlave2.put(i, new ComplexDouble(norm(dataSlave2.get(i)), tmp));
                    }

                    cohMatrix = SarUtils.coherence2(dataMaster2, dataSlave2, cohWinAz, cohWinRg);

                    final Band targetBandCoh = targetProduct.getBand(product.getBandName(Unit.COHERENCE));
                    final Tile tileOutCoh = targetTileMap.get(targetBandCoh);

                    samplesCoh = tileOutCoh.getDataBuffer();
                }

                // push all

                final ProductData samplesReal = tileOutReal.getDataBuffer();
                final ProductData samplesImag = tileOutImag.getDataBuffer();
                final DoubleMatrix dataReal = dataMaster.real();
                final DoubleMatrix dataImag = dataMaster.imag();

                final Rectangle rect = tileOutReal.getRectangle();
                final int maxX = rect.x + rect.width;
                final int maxY = rect.y + rect.height;
                final TileIndex tgtIndex = new TileIndex(tileOutReal);
                for (int y = rect.y; y < maxY; y++) {
                    tgtIndex.calculateStride(y);
                    final int yy = y - rect.y;
                    final int yy2 = yy+azOffset;
                    for (int x = rect.x; x < maxX; x++) {
                        final int trgIndex = tgtIndex.getIndex(x);
                        final int xx = x - rect.x;
                        samplesReal.setElemFloatAt(trgIndex, (float)dataReal.get(yy2, xx+rgOffset));
                        samplesImag.setElemFloatAt(trgIndex, (float)dataImag.get(yy2, xx+rgOffset));
                        if(samplesCoh != null) {
                            samplesCoh.setElemFloatAt(trgIndex, (float) cohMatrix.get(yy, xx));
                        }
                    }
                }
            }

        } catch (Throwable e) {
            OperatorUtils.catchOperatorException(getId(), e);
        } finally {
            pm.done();
        }
    }

    private static double norm(final ComplexDouble number) {
        return number.real()*number.real() + number.imag()*number.imag();
    }

    private void computeTileStackForTOPSARProduct(
            final Map<Band, Tile> targetTileMap, final Rectangle targetRectangle, final ProgressMonitor pm)
            throws OperatorException {

        try {
            final int tx0 = targetRectangle.x;
            final int ty0 = targetRectangle.y;
            final int tw = targetRectangle.width;
            final int th = targetRectangle.height;
            final int txMax = tx0 + tw;
            final int tyMax = ty0 + th;
            //System.out.println("tx0 = " + tx0 + ", ty0 = " + ty0 + ", tw = " + tw + ", th = " + th);

            for (int burstIndex = 0; burstIndex < subSwath[subSwathIndex - 1].numOfBursts; burstIndex++) {
                final int firstLineIdx = burstIndex*subSwath[subSwathIndex - 1].linesPerBurst;
                final int lastLineIdx = firstLineIdx + subSwath[subSwathIndex - 1].linesPerBurst - 1;

                if (tyMax <= firstLineIdx || ty0 > lastLineIdx) {
                    continue;
                }

                final int ntx0 = tx0;
                final int ntw = tw;
                final int nty0 = Math.max(ty0, firstLineIdx);
                final int ntyMax = Math.min(tyMax, lastLineIdx + 1);
                final int nth = ntyMax - nty0;
                final Rectangle partialTileRectangle = new Rectangle(ntx0, nty0, ntw, nth);
                //System.out.println("burst = " + burstIndex + ": ntx0 = " + ntx0 + ", nty0 = " + nty0 + ", ntw = " + ntw + ", nth = " + nth);

                computePartialTile(subSwathIndex, burstIndex, partialTileRectangle, targetTileMap);
            }

        } catch (Throwable e) {
            OperatorUtils.catchOperatorException(getId(), e);
        } finally {
            pm.done();
        }
    }

    private void computePartialTile(final int subSwathIndex, final int burstIndex, Rectangle targetRectangle,
                                    final Map<Band, Tile> targetTileMap) throws Exception {

        try {
            final int rgOffset = (cohWinRg - 1) / 2;
            final int azOffset = (cohWinAz - 1) / 2;
            final int cohx0 = targetRectangle.x - rgOffset;
            final int cohy0 = targetRectangle.y - azOffset;
            final int cohw = targetRectangle.width + cohWinRg - 1;
            final int cohh = targetRectangle.height + cohWinAz - 1;
            final Rectangle rect = new Rectangle(cohx0, cohy0, cohw, cohh);
            final BorderExtender border = BorderExtender.createInstance(BorderExtender.BORDER_ZERO);

            final int y0 = targetRectangle.y;
            final int yN = y0 + targetRectangle.height - 1;
            final int x0 = targetRectangle.x;
            final int xN = x0 + targetRectangle.width - 1;

            final long minLine = burstIndex*subSwath[subSwathIndex - 1].linesPerBurst;
            final long maxLine = minLine + subSwath[subSwathIndex - 1].linesPerBurst - 1;
            final long minPixel = 0;
            final long maxPixel = subSwath[subSwathIndex - 1].samplesPerBurst - 1;

            Band targetBand_I;
            Band targetBand_Q;

            for (String ifgKey : targetMap.keySet()) {

                final ProductContainer product = targetMap.get(ifgKey);

                /// check out results from source ///
                final Tile mstTileReal = getSourceTile(product.sourceMaster.realBand, targetRectangle);
                final Tile mstTileImag = getSourceTile(product.sourceMaster.imagBand, targetRectangle);
                final ComplexDoubleMatrix dataMaster = TileUtilsDoris.pullComplexDoubleMatrix(mstTileReal, mstTileImag);

                /// check out results from source ///
                final Tile slvTileReal = getSourceTile(product.sourceSlave.realBand, targetRectangle);
                final Tile slvTileImag = getSourceTile(product.sourceSlave.imagBand, targetRectangle);
                final ComplexDoubleMatrix dataSlave = TileUtilsDoris.pullComplexDoubleMatrix(slvTileReal, slvTileImag);

                final double srcNoDataValue = product.sourceMaster.realBand.getNoDataValue();

                ComplexDoubleMatrix dataMaster2 = null, dataSlave2 = null;
                if(includeCoherence) {
                    final Tile mstTileReal2 = getSourceTile(product.sourceMaster.realBand, rect, border);
                    final Tile mstTileImag2 = getSourceTile(product.sourceMaster.imagBand, rect, border);
                    final Tile slvTileReal2 = getSourceTile(product.sourceSlave.realBand, rect, border);
                    final Tile slvTileImag2 = getSourceTile(product.sourceSlave.imagBand, rect, border);
                    dataMaster2 = TileUtilsDoris.pullComplexDoubleMatrix(mstTileReal2, mstTileImag2);
                    dataSlave2 = TileUtilsDoris.pullComplexDoubleMatrix(slvTileReal2, slvTileImag2);
                }

                DoubleMatrix realReferencePhase = null;
                if (subtractFlatEarthPhase) {
                    DoubleMatrix rangeAxisNormalized = DoubleMatrix.linspace(x0, xN, dataMaster.columns);
                    rangeAxisNormalized = normalizeDoubleMatrix(rangeAxisNormalized, minPixel, maxPixel);

                    DoubleMatrix azimuthAxisNormalized = DoubleMatrix.linspace(y0, yN, dataMaster.rows);
                    azimuthAxisNormalized = normalizeDoubleMatrix(azimuthAxisNormalized, minLine, maxLine);

                    final String polynomialName = product.sourceSlave.name + "_" + (subSwathIndex - 1) + "_" + burstIndex;
                    final DoubleMatrix polyCoeffs = flatEarthPolyMap.get(polynomialName);

                    realReferencePhase = PolyUtils.polyval(azimuthAxisNormalized, rangeAxisNormalized,
                                    polyCoeffs, PolyUtils.degreeFromCoefficients(polyCoeffs.length));

                    final ComplexDoubleMatrix complexReferencePhase =
                            new ComplexDoubleMatrix(MatrixFunctions.cos(realReferencePhase),
                                    MatrixFunctions.sin(realReferencePhase));

                    dataSlave.muli(complexReferencePhase); // no conjugate here!
                }

                dataMaster.muli(dataSlave.conji());

                /// commit to target ///
                targetBand_I = targetProduct.getBand(product.getBandName(Unit.REAL));
                Tile tileOutReal = targetTileMap.get(targetBand_I);

                targetBand_Q = targetProduct.getBand(product.getBandName(Unit.IMAGINARY));
                Tile tileOutImag = targetTileMap.get(targetBand_Q);

                // coherence
                DoubleMatrix cohMatrix = null;
                ProductData samplesCoh = null;
                if(includeCoherence) {
                    for (int i = 0; i < dataMaster2.length; i++) {
                        double tmp = norm(dataMaster2.get(i));
                        dataMaster2.put(i, dataMaster2.get(i).mul(dataSlave2.get(i).conj()));
                        dataSlave2.put(i, new ComplexDouble(norm(dataSlave2.get(i)), tmp));
                    }

                    cohMatrix = SarUtils.coherence2(dataMaster2, dataSlave2, cohWinAz, cohWinRg);

                    final Band targetBandCoh = targetProduct.getBand(product.getBandName(Unit.COHERENCE));
                    final Tile tileOutCoh = targetTileMap.get(targetBandCoh);

                    samplesCoh = tileOutCoh.getDataBuffer();
                }

                ProductData samplesFep = null;
                if (subtractFlatEarthPhase && outputFlatEarthPhase) {
                    final Band targetBandFep = targetProduct.getBand(product.getBandName(Unit.PHASE));
                    final Tile tileOutFep = targetTileMap.get(targetBandFep);
                    samplesFep = tileOutFep.getDataBuffer();
                }

                // push all
                final ProductData samplesReal = tileOutReal.getDataBuffer();
                final ProductData samplesImag = tileOutImag.getDataBuffer();
                final ProductData srcSlvData = slvTileReal.getDataBuffer();
                final DoubleMatrix dataReal = dataMaster.real();
                final DoubleMatrix dataImag = dataMaster.imag();

                final TileIndex tgtIndex = new TileIndex(tileOutReal);
                final TileIndex srcSlvIndex = new TileIndex(slvTileReal);

                for (int y = y0; y <= yN; y++) {
                    tgtIndex.calculateStride(y);
                    srcSlvIndex.calculateStride(y);
                    final int yy = y - y0;
                    for (int x = x0; x <= xN; x++) {
                        final int trgIdx = tgtIndex.getIndex(x);
                        final int xx = x - x0;

                        if (srcSlvData.getElemDoubleAt(srcSlvIndex.getIndex(x)) == srcNoDataValue) {
                            samplesReal.setElemFloatAt(trgIdx, (float)srcNoDataValue);
                            samplesImag.setElemFloatAt(trgIdx, (float)srcNoDataValue);
                            if(samplesCoh != null) {
                                samplesCoh.setElemFloatAt(trgIdx, (float)srcNoDataValue);
                            }
                            if (samplesFep != null) {
                                samplesFep.setElemFloatAt(trgIdx, (float)srcNoDataValue);
                            }
                        } else {
                            samplesReal.setElemFloatAt(trgIdx, (float)dataReal.get(yy, xx));
                            samplesImag.setElemFloatAt(trgIdx, (float)dataImag.get(yy, xx));
                            if(samplesCoh != null) {
                                samplesCoh.setElemFloatAt(trgIdx, (float)cohMatrix.get(yy, xx));
                            }
                            if (samplesFep != null && realReferencePhase != null) {
                                samplesFep.setElemFloatAt(trgIdx, (float)realReferencePhase.get(yy, xx));
                            }
                        }
                    }
                }
            }

        } catch (Throwable e) {
            OperatorUtils.catchOperatorException(getId(), e);
        }
    }

    private static DoubleMatrix normalizeDoubleMatrix(DoubleMatrix matrix, final double min, final double max) {
        matrix.subi(0.5 * (min + max));
        matrix.divi(0.25 * (max - min));
        return matrix;
    }

    /**
     * The SPI is used to register this operator in the graph processing framework
     * via the SPI configuration file
     * {@code META-INF/services/OperatorSpi}.
     * This class may also serve as a factory for new operator instances.
     *
     * @see OperatorSpi#createOperator()
     * @see OperatorSpi#createOperator(java.util.Map, java.util.Map)
     */
    public static class Spi extends OperatorSpi {

        public Spi() {
            super(CreateInterferogramOp.class);
        }
    }

}<|MERGE_RESOLUTION|>--- conflicted
+++ resolved
@@ -35,9 +35,10 @@
 import org.esa.snap.datamodel.Unit;
 import org.esa.snap.eo.Constants;
 import org.esa.snap.eo.GeoUtils;
-<<<<<<< HEAD
-=======
-import org.esa.snap.framework.datamodel.*;
+import org.esa.snap.framework.datamodel.Band;
+import org.esa.snap.framework.datamodel.MetadataElement;
+import org.esa.snap.framework.datamodel.Product;
+import org.esa.snap.framework.datamodel.ProductData;
 import org.esa.snap.framework.gpf.Operator;
 import org.esa.snap.framework.gpf.OperatorException;
 import org.esa.snap.framework.gpf.OperatorSpi;
@@ -46,7 +47,6 @@
 import org.esa.snap.framework.gpf.annotations.Parameter;
 import org.esa.snap.framework.gpf.annotations.SourceProduct;
 import org.esa.snap.framework.gpf.annotations.TargetProduct;
->>>>>>> e7c35766
 import org.esa.snap.gpf.InputProductValidator;
 import org.esa.snap.gpf.OperatorUtils;
 import org.esa.snap.gpf.ReaderUtils;
@@ -161,7 +161,7 @@
      * Any client code that must be performed before computation of tile data
      * should be placed here.</p>
      *
-     * @throws OperatorException
+     * @throws org.esa.snap.framework.gpf.OperatorException
      *          If an error occurs during operator initialisation.
      * @see #getTargetProduct()
      */
@@ -727,7 +727,7 @@
      * @param targetTileMap   The target tiles associated with all target bands to be computed.
      * @param targetRectangle The rectangle of target tile.
      * @param pm              A progress monitor which should be used to determine computation cancelation requests.
-     * @throws OperatorException
+     * @throws org.esa.snap.framework.gpf.OperatorException
      *          If an error occurs during computation of the target raster.
      */
     @Override
@@ -1073,11 +1073,11 @@
     /**
      * The SPI is used to register this operator in the graph processing framework
      * via the SPI configuration file
-     * {@code META-INF/services/OperatorSpi}.
+     * {@code META-INF/services/org.esa.snap.framework.gpf.OperatorSpi}.
      * This class may also serve as a factory for new operator instances.
      *
-     * @see OperatorSpi#createOperator()
-     * @see OperatorSpi#createOperator(java.util.Map, java.util.Map)
+     * @see org.esa.snap.framework.gpf.OperatorSpi#createOperator()
+     * @see org.esa.snap.framework.gpf.OperatorSpi#createOperator(java.util.Map, java.util.Map)
      */
     public static class Spi extends OperatorSpi {
 
