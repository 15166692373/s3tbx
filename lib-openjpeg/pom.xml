<?xml version="1.0"?>

<project xmlns="http://maven.apache.org/POM/4.0.0" xmlns:xsi="http://www.w3.org/2001/XMLSchema-instance"
         xsi:schemaLocation="http://maven.apache.org/POM/4.0.0 http://maven.apache.org/maven-v4_0_0.xsd">
    <modelVersion>4.0.0</modelVersion>

    <parent>
        <groupId>org.esa.s2tbx</groupId>
        <artifactId>s2tbx</artifactId>
<<<<<<< HEAD
        <version>2.0.3-SNAPSHOT</version>
    </parent>

    <artifactId>lib-openjpeg</artifactId>
    <version>2.1.0.2</version>
=======
        <version>3.0.0-SNAPSHOT</version>
    </parent>

    <artifactId>lib-openjpeg</artifactId>
    <version>2.1.0.3-SNAPSHOT</version>
>>>>>>> 2aed72e0
    <packaging>nbm</packaging>
    <name>Sentinel-2 Toolbox OpenJpeg Library</name>
    <description>This modules provides the OpenJPEG codec for compressing and decompressing JPEG2000 files.</description>

    <dependencies>
        <dependency>
            <groupId>org.esa.snap</groupId>
            <artifactId>ceres-core</artifactId>
<<<<<<< HEAD
            <version>${snap.version}</version>
        </dependency>

        <dependency>
            <groupId>org.esa.snap</groupId>
            <artifactId>snap-core</artifactId>
            <version>${snap.version}</version>
        </dependency>

        <dependency>
            <groupId>com.sun.jna</groupId>
            <artifactId>jna</artifactId>
            <version>3.0.9</version>
        </dependency>

        <dependency>
            <groupId>commons-lang</groupId>
            <artifactId>commons-lang</artifactId>
            <version>2.6</version>
        </dependency>

        <dependency>
            <groupId>junit</groupId>
            <artifactId>junit</artifactId>
            <scope>compile</scope>
        </dependency>

=======
        </dependency>
        <dependency>
            <groupId>org.esa.snap</groupId>
            <artifactId>snap-core</artifactId>
        </dependency>
        <dependency>
            <groupId>com.sun.jna</groupId>
            <artifactId>jna</artifactId>
        </dependency>
        <dependency>
            <groupId>commons-lang</groupId>
            <artifactId>commons-lang</artifactId>
        </dependency>
        <dependency>
            <groupId>junit</groupId>
            <artifactId>junit</artifactId>
        </dependency>
>>>>>>> 2aed72e0
    </dependencies>

    <build>
        <plugins>
            <plugin>
                <groupId>org.apache.maven.plugins</groupId>
<<<<<<< HEAD
                <artifactId>maven-surefire-plugin</artifactId>
                <version>2.17</version>
=======
                <artifactId>maven-jar-plugin</artifactId>
>>>>>>> 2aed72e0
            </plugin>
            <plugin>
                <groupId>org.codehaus.mojo</groupId>
                <artifactId>nbm-maven-plugin</artifactId>
                <configuration>
                    <publicPackages>
                        <publicPackage>org.esa.s2tbx.dataio.*</publicPackage>
                        <publicPackage>org.esa.s2tbx.dataio.jp2.*</publicPackage>
                        <publicPackage>org.esa.s2tbx.dataio.openjpeg.*</publicPackage>
                    </publicPackages>
<<<<<<< HEAD
                </configuration>
            </plugin>
            <plugin>
                <groupId>org.apache.maven.plugins</groupId>
                <artifactId>maven-jar-plugin</artifactId>
                <configuration>
                    <useDefaultManifestFile>true</useDefaultManifestFile>
=======
>>>>>>> 2aed72e0
                </configuration>
            </plugin>
        </plugins>
    </build>
</project><|MERGE_RESOLUTION|>--- conflicted
+++ resolved
@@ -7,19 +7,11 @@
     <parent>
         <groupId>org.esa.s2tbx</groupId>
         <artifactId>s2tbx</artifactId>
-<<<<<<< HEAD
         <version>2.0.3-SNAPSHOT</version>
     </parent>
 
     <artifactId>lib-openjpeg</artifactId>
-    <version>2.1.0.2</version>
-=======
-        <version>3.0.0-SNAPSHOT</version>
-    </parent>
-
-    <artifactId>lib-openjpeg</artifactId>
     <version>2.1.0.3-SNAPSHOT</version>
->>>>>>> 2aed72e0
     <packaging>nbm</packaging>
     <name>Sentinel-2 Toolbox OpenJpeg Library</name>
     <description>This modules provides the OpenJPEG codec for compressing and decompressing JPEG2000 files.</description>
@@ -28,35 +20,6 @@
         <dependency>
             <groupId>org.esa.snap</groupId>
             <artifactId>ceres-core</artifactId>
-<<<<<<< HEAD
-            <version>${snap.version}</version>
-        </dependency>
-
-        <dependency>
-            <groupId>org.esa.snap</groupId>
-            <artifactId>snap-core</artifactId>
-            <version>${snap.version}</version>
-        </dependency>
-
-        <dependency>
-            <groupId>com.sun.jna</groupId>
-            <artifactId>jna</artifactId>
-            <version>3.0.9</version>
-        </dependency>
-
-        <dependency>
-            <groupId>commons-lang</groupId>
-            <artifactId>commons-lang</artifactId>
-            <version>2.6</version>
-        </dependency>
-
-        <dependency>
-            <groupId>junit</groupId>
-            <artifactId>junit</artifactId>
-            <scope>compile</scope>
-        </dependency>
-
-=======
         </dependency>
         <dependency>
             <groupId>org.esa.snap</groupId>
@@ -74,19 +37,13 @@
             <groupId>junit</groupId>
             <artifactId>junit</artifactId>
         </dependency>
->>>>>>> 2aed72e0
     </dependencies>
 
     <build>
         <plugins>
             <plugin>
                 <groupId>org.apache.maven.plugins</groupId>
-<<<<<<< HEAD
-                <artifactId>maven-surefire-plugin</artifactId>
-                <version>2.17</version>
-=======
                 <artifactId>maven-jar-plugin</artifactId>
->>>>>>> 2aed72e0
             </plugin>
             <plugin>
                 <groupId>org.codehaus.mojo</groupId>
@@ -97,16 +54,6 @@
                         <publicPackage>org.esa.s2tbx.dataio.jp2.*</publicPackage>
                         <publicPackage>org.esa.s2tbx.dataio.openjpeg.*</publicPackage>
                     </publicPackages>
-<<<<<<< HEAD
-                </configuration>
-            </plugin>
-            <plugin>
-                <groupId>org.apache.maven.plugins</groupId>
-                <artifactId>maven-jar-plugin</artifactId>
-                <configuration>
-                    <useDefaultManifestFile>true</useDefaultManifestFile>
-=======
->>>>>>> 2aed72e0
                 </configuration>
             </plugin>
         </plugins>
