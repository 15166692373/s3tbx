--- conflicted
+++ resolved
@@ -123,7 +123,6 @@
         int GetLongPathNameW(String ShortName, char[] LongName, int BufferCount);
     }
 
-<<<<<<< HEAD
     /**
      * Method for computing the difference between file1 lastModified time and file2  lastModified time.
      *
@@ -146,7 +145,7 @@
             return 0L;
         }
     }
-=======
+    
     public static String getMD5sum(String input) {
 
         MessageDigest messageDigest;
@@ -164,5 +163,4 @@
         }
     }
 
->>>>>>> 95bacf70
 }