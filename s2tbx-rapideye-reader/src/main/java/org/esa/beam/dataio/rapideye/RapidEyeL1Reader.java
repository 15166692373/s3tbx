/*
 *
 *  * Copyright (C) 2015 CS SI
 *  *
 *  * This program is free software; you can redistribute it and/or modify it
 *  * under the terms of the GNU General Public License as published by the Free
 *  * Software Foundation; either version 3 of the License, or (at your option)
 *  * any later version.
 *  * This program is distributed in the hope that it will be useful, but WITHOUT
 *  * ANY WARRANTY; without even the implied warranty of MERCHANTABILITY or
 *  * FITNESS FOR A PARTICULAR PURPOSE. See the GNU General Public License for
 *  * more details.
 *  *
 *  * You should have received a copy of the GNU General Public License along
 *  * with this program; if not, see http://www.gnu.org/licenses/
 *
 */

package org.esa.beam.dataio.rapideye;

import com.bc.ceres.core.Assert;
import com.bc.ceres.core.ProgressMonitor;
import org.esa.beam.dataio.metadata.XmlMetadata;
import org.esa.beam.dataio.rapideye.metadata.RapidEyeConstants;
import org.esa.beam.dataio.rapideye.metadata.RapidEyeMetadata;
import org.esa.beam.dataio.rapideye.nitf.NITFMetadata;
import org.esa.beam.dataio.rapideye.nitf.NITFReaderWrapper;
import org.esa.beam.framework.dataio.ProductReaderPlugIn;
import org.esa.beam.framework.datamodel.Band;
import org.esa.beam.framework.datamodel.GeoCoding;
import org.esa.beam.framework.datamodel.MetadataElement;
import org.esa.beam.framework.datamodel.Product;
import org.esa.beam.framework.datamodel.ProductData;
import org.esa.beam.framework.datamodel.TiePointGeoCoding;
import org.esa.beam.framework.datamodel.TiePointGrid;
import org.esa.beam.util.TreeNode;

import javax.imageio.IIOException;
import java.io.File;
import java.io.IOException;
import java.util.ArrayList;
import java.util.HashMap;
import java.util.List;
import java.util.Map;
import java.util.logging.Level;

/**
 * Reader for RapidEye L1 (NITF) products.
 *
 * @author Cosmin Cara
 */
public class RapidEyeL1Reader extends RapidEyeReader {

    private final Map<Band, NITFReaderWrapper> readerMap;

    public RapidEyeL1Reader(ProductReaderPlugIn readerPlugIn) {
        super(readerPlugIn);
        readerMap = new HashMap<>();
    }

    @Override
    protected Product readProductNodesImpl() throws IOException {
        productDirectory = RapidEyeReader.getInput(getInput());
        //String dirName = productDirectory.getBasePath().substring(productDirectory.getBasePath().lastIndexOf(File.separator) + 1);
        String metadataFileName = productDirectory.findFirst(RapidEyeConstants.METADATA_FILE_SUFFIX);
        File metadataFile = productDirectory.getFile(metadataFileName);
        // First parse *_metadata.xml
        if (metadataFile.exists()) {
            logger.info("Reading product metadata");
            metadata = XmlMetadata.create(RapidEyeMetadata.class, metadataFile);
            if (metadata == null) {
                logger.warning(String.format("Error while reading metadata file %s", metadataFile.getName()));
            } else {
                metadata.setFileName(metadataFile.getName());
                String metadataProfile = metadata.getMetadataProfile();
                if (metadataProfile == null || !metadataProfile.startsWith(RapidEyeConstants.PROFILE_L1)) {
                    IOException ex = new IOException("The selected product is not a RapidEye L1 product. Please use the appropriate filter");
                    logger.log(Level.SEVERE, ex.getMessage(), ex);
                    throw ex;
                }
            }
        } else {
            logger.info("No metadata file found");
        }
        // Second, parse other *.xml if exist
        parseAdditionalMetadataFiles();

        try {
            String[] nitfFiles = getRasterFileNames();
            for (int i = 0; i < nitfFiles.length; i++) {
                NITFReaderWrapper reader = new NITFReaderWrapper(productDirectory.getFile(nitfFiles[i]));
                if (product == null) {
                    product = new Product(metadata != null ? metadata.getProductName() : RapidEyeConstants.PRODUCT_GENERIC_NAME,
                                          RapidEyeConstants.L1_FORMAT_NAMES[0],
                                          metadata != null ? metadata.getRasterWidth() : reader.getWidth(),
                                          metadata != null ? metadata.getRasterHeight() : reader.getHeight(),
                                          this);
                    if (metadata != null) {
                        product.setProductType(metadata.getMetadataProfile());
                        product.setStartTime(metadata.getProductStartTime());
                        product.setEndTime(metadata.getProductEndTime());
                        product.getMetadataRoot().addElement(metadata.getRootElement());
                        NITFMetadata nitfMetadata = reader.getMetadata();
                        if (nitfMetadata != null)
                            product.getMetadataRoot().addElement(nitfMetadata.getMetadataRoot());
                    }
                    product.setPreferredTileSize(getPreferredTileSize());
                }
                addBandToProduct(product, reader, i);
            }
            if (product != null) {
                readMasks();
                initGeoCoding(product);
                product.setModified(false);
            }
        } catch (IIOException e) {
            logger.severe("Product is not a valid RapidEye L1 data product!");
        }
        product.setFileLocation(new File(productDirectory.getBasePath()));
        return product;
    }

    @Override
    protected void readBandRasterDataImpl(int sourceOffsetX, int sourceOffsetY, int sourceWidth, int sourceHeight, int sourceStepX, int sourceStepY, Band destBand, int destOffsetX, int destOffsetY, int destWidth, int destHeight, ProductData destBuffer, ProgressMonitor pm) throws IOException {
        pm.beginTask("Reading band data...", 3);
        NITFReaderWrapper reader = readerMap.get(destBand);
        try {
            reader.readBandData(sourceOffsetX, sourceOffsetY, sourceWidth, sourceHeight, sourceStepX, sourceStepY, destBuffer, pm);
        } finally {
            pm.done();
        }

    }

    @Override
    public void close() throws IOException {
        if (readerMap != null) {
            readerMap.values().forEach(org.esa.beam.dataio.rapideye.nitf.NITFReaderWrapper::close);
            readerMap.clear();
        }
        super.close();
    }

    private String[] getRasterFileNames() {
        String[] fileNames;
        if (metadata != null) {
            fileNames = metadata.getRasterFileNames();
        } else {
            try {
                List<String> files = new ArrayList<>();
                String[] productFiles = productDirectory.list(".");
                for (String file : productFiles) {
                    if (file.toLowerCase().endsWith(RapidEyeConstants.NTF_EXTENSION))
                        files.add(file);
                }
                fileNames = new String[files.size()];
                fileNames = files.toArray(fileNames);
            } catch (IOException e) {
                fileNames = new String[0];
                logger.warning(e.getMessage());
            }
        }
        return fileNames;
    }

    private String[] getMetadataFileNames(String exclusion) {
        String[] fileNames;
        try {
            List<String> files = new ArrayList<>();
            String[] productFiles = productDirectory.list(".");
            for (String file : productFiles) {
                String lCase = file.toLowerCase();
                if ((exclusion == null || !lCase.endsWith(exclusion)) && lCase.endsWith(RapidEyeConstants.METADATA_EXTENSION))
                    files.add(file);
            }
            fileNames = files.toArray(new String[files.size()]);
        } catch (IOException e) {
            fileNames = new String[0];
            logger.warning(e.getMessage());
        }
        return fileNames;
    }

    private void parseAdditionalMetadataFiles() {
        String[] fileNames = getMetadataFileNames(RapidEyeConstants.METADATA_FILE_SUFFIX);
        if (fileNames != null && fileNames.length > 0) {
            for (String fileName : fileNames) {
                try {
                    logger.info(String.format("Reading metadata file %s", fileName));
                    RapidEyeMetadata metadataFile = XmlMetadata.create(RapidEyeMetadata.class, productDirectory.getFile(fileName));
                    if (metadataFile == null) {
                        logger.warning(String.format("Error while reading metadata file %s", fileName));
                    } else {
                        metadataFile.setFileName(fileName);
                        MetadataElement newNode = null;
                        if (fileName.endsWith("_rpc.xml")) {
                            newNode = new MetadataElement("Rational Polynomial Coefficients");
                            XmlMetadata.CopyChildElements(metadataFile.getRootElement(), newNode);
                        } else if (fileName.endsWith("_sci.xml")) {
                            newNode = new MetadataElement("Spacecraft Information");
                            XmlMetadata.CopyChildElements(metadataFile.getRootElement(), newNode);
                        }
                        if (newNode != null)
                            metadata.getRootElement().addElement(newNode);
                    }
                } catch (IOException e) {
                    logger.warning(String.format("Error encountered while opening file %s", fileName));
                }
            }
        }
    }

    private void addBandToProduct(Product product, NITFReaderWrapper reader, int bandIndex) {
        Assert.notNull(product);
        Assert.notNull(reader);
        Band band = product.addBand(RapidEyeConstants.BAND_NAMES[bandIndex], metadata.getPixelFormat());
        band.setSpectralWavelength(RapidEyeConstants.WAVELENGTHS[bandIndex]);
        band.setUnit("nm");
        band.setSpectralBandwidth(RapidEyeConstants.BANDWIDTHS[bandIndex]);
        band.setSpectralBandIndex(bandIndex);
        band.setScalingFactor(metadata.getScaleFactor(bandIndex));
        readerMap.put(band, reader);
    }

    private TiePointGrid addTiePointGrid(int width, int height, Product product, String gridName, float[] tiePoints) {
        final TiePointGrid tiePointGrid = createTiePointGrid(gridName, 2, 2, 0, 0, width, height, tiePoints);
        product.addTiePointGrid(tiePointGrid);
        return tiePointGrid;
    }

    private void initGeoCoding(Product product) {
        TiePointGrid latGrid = addTiePointGrid(product.getSceneRasterWidth(), product.getSceneRasterHeight(), product, "latitude", metadata.getCornersLatitudes());
        TiePointGrid lonGrid = addTiePointGrid(product.getSceneRasterWidth(), product.getSceneRasterHeight(), product, "longitude", metadata.getCornersLongitudes());
        GeoCoding geoCoding = new TiePointGeoCoding(latGrid, lonGrid);
        product.setGeoCoding(geoCoding);
    }

    @Override
    public TreeNode<File> getProductComponents() {
        if (productDirectory.isCompressed()) {
            return super.getProductComponents();
        } else {
            TreeNode<File> result = super.getProductComponents();
<<<<<<< HEAD
            String[] fileNames = getMetadataFileNames(productDirectory, RapidEyeConstants.METADATA_FILE_SUFFIX);
            for (String fileName : fileNames) {
                try {
=======
            String[] fileNames = getMetadataFileNames(RapidEyeConstants.METADATA_FILE_SUFFIX);
            for(String fileName : fileNames){
                try{
>>>>>>> e7f7399b
                    addProductComponentIfNotPresent(fileName, productDirectory.getFile(fileName), result);
                } catch (IOException e) {
                    logger.warning(String.format("Error encountered while searching file %s", fileName));
                }
            }
<<<<<<< HEAD
            String[] nitfFiles = getRasterFileNames(productDirectory);
            for (String fileName : nitfFiles) {
                try {
=======
            String[] nitfFiles = getRasterFileNames();
            for(String fileName : nitfFiles){
                try{
>>>>>>> e7f7399b
                    addProductComponentIfNotPresent(fileName, productDirectory.getFile(fileName), result);
                } catch (IOException e) {
                    logger.warning(String.format("Error encountered while searching file %s", fileName));
                }
            }
            String maskFileName = metadata.getMaskFileName();
            if (maskFileName != null) {
                try {
                    addProductComponentIfNotPresent(maskFileName, productDirectory.getFile(maskFileName), result);
                } catch (IOException e) {
                    logger.warning(String.format("Error encountered while searching file %s", maskFileName));
                }
            }
            return result;
        }
    }
}<|MERGE_RESOLUTION|>--- conflicted
+++ resolved
@@ -47,7 +47,7 @@
 /**
  * Reader for RapidEye L1 (NITF) products.
  *
- * @author Cosmin Cara
+ * @author  Cosmin Cara
  */
 public class RapidEyeL1Reader extends RapidEyeReader {
 
@@ -91,10 +91,10 @@
                 NITFReaderWrapper reader = new NITFReaderWrapper(productDirectory.getFile(nitfFiles[i]));
                 if (product == null) {
                     product = new Product(metadata != null ? metadata.getProductName() : RapidEyeConstants.PRODUCT_GENERIC_NAME,
-                                          RapidEyeConstants.L1_FORMAT_NAMES[0],
-                                          metadata != null ? metadata.getRasterWidth() : reader.getWidth(),
-                                          metadata != null ? metadata.getRasterHeight() : reader.getHeight(),
-                                          this);
+                            RapidEyeConstants.L1_FORMAT_NAMES[0],
+                            metadata != null ? metadata.getRasterWidth() : reader.getWidth(),
+                            metadata != null ? metadata.getRasterHeight() : reader.getHeight(),
+                            this);
                     if (metadata != null) {
                         product.setProductType(metadata.getMetadataProfile());
                         product.setStartTime(metadata.getProductStartTime());
@@ -241,29 +241,17 @@
             return super.getProductComponents();
         } else {
             TreeNode<File> result = super.getProductComponents();
-<<<<<<< HEAD
-            String[] fileNames = getMetadataFileNames(productDirectory, RapidEyeConstants.METADATA_FILE_SUFFIX);
-            for (String fileName : fileNames) {
-                try {
-=======
             String[] fileNames = getMetadataFileNames(RapidEyeConstants.METADATA_FILE_SUFFIX);
             for(String fileName : fileNames){
                 try{
->>>>>>> e7f7399b
                     addProductComponentIfNotPresent(fileName, productDirectory.getFile(fileName), result);
                 } catch (IOException e) {
                     logger.warning(String.format("Error encountered while searching file %s", fileName));
                 }
             }
-<<<<<<< HEAD
-            String[] nitfFiles = getRasterFileNames(productDirectory);
-            for (String fileName : nitfFiles) {
-                try {
-=======
             String[] nitfFiles = getRasterFileNames();
             for(String fileName : nitfFiles){
                 try{
->>>>>>> e7f7399b
                     addProductComponentIfNotPresent(fileName, productDirectory.getFile(fileName), result);
                 } catch (IOException e) {
                     logger.warning(String.format("Error encountered while searching file %s", fileName));
@@ -271,7 +259,7 @@
             }
             String maskFileName = metadata.getMaskFileName();
             if (maskFileName != null) {
-                try {
+                try{
                     addProductComponentIfNotPresent(maskFileName, productDirectory.getFile(maskFileName), result);
                 } catch (IOException e) {
                     logger.warning(String.format("Error encountered while searching file %s", maskFileName));
