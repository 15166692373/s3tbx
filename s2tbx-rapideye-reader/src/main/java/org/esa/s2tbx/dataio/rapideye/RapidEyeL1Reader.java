--- conflicted
+++ resolved
@@ -49,7 +49,6 @@
 import java.util.List;
 import java.util.Map;
 import java.util.logging.Level;
-import java.util.regex.Pattern;
 
 /**
  * Reader for RapidEye L1 (NITF) products.
@@ -72,7 +71,6 @@
 
     @Override
     protected Product readProductNodesImpl() throws IOException {
-<<<<<<< HEAD
         Path inputPath = BaseProductReaderPlugIn.convertInputToPath(super.getInput());
 
         if (logger.isLoggable(Level.FINE)) {
@@ -85,14 +83,6 @@
             throw new NullPointerException("The virtual dir is null for input path '" + inputPath.toString() + "'.");
         }
 
-=======
-        //productDirectory = RapidEyeReader.getInput(getInput());
-
-        Path inputFile = BaseProductReaderPlugIn.convertInputToPath(super.getInput());
-        this.productDirectory = VirtualDirEx.build(inputFile, false, true);
-
-        //String dirName = productDirectory.getBasePath().substring(productDirectory.getBasePath().lastIndexOf(File.separator) + 1);
->>>>>>> 3c5fb553
         String metadataFileName = productDirectory.findFirst(RapidEyeConstants.METADATA_FILE_SUFFIX);
         Path metadataFile = productDirectory.getFilePath(metadataFileName).getPath();
         // First parse *_metadata.xml
