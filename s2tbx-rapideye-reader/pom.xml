<?xml version="1.0" encoding="UTF-8"?>
<!--
  ~ Copyright (C) 2014-2015 CS SI
  ~
  ~ This program is free software; you can redistribute it and/or modify it
  ~ under the terms of the GNU General Public License as published by the Free
  ~ Software Foundation; either version 3 of the License, or (at your option)
  ~ any later version.
  ~ This program is distributed in the hope that it will be useful, but WITHOUT
  ~ ANY WARRANTY; without even the implied warranty of MERCHANTABILITY or
  ~ FITNESS FOR A PARTICULAR PURPOSE. See the GNU General Public License for
  ~ more details.
  ~
  ~ You should have received a copy of the GNU General Public License along
  ~  with this program; if not, see http://www.gnu.org/licenses/
  -->

<project xmlns="http://maven.apache.org/POM/4.0.0"
         xmlns:xsi="http://www.w3.org/2001/XMLSchema-instance"
         xsi:schemaLocation="http://maven.apache.org/POM/4.0.0 http://maven.apache.org/xsd/maven-4.0.0.xsd">
    <modelVersion>4.0.0</modelVersion>

    <parent>
        <artifactId>s2tbx</artifactId>
        <groupId>org.esa.s2tbx</groupId>
<<<<<<< HEAD
        <version>2.0.3-SNAPSHOT</version>
=======
        <version>3.0.0-SNAPSHOT</version>
>>>>>>> 2aed72e0
    </parent>

    <artifactId>s2tbx-rapideye-reader</artifactId>
    <name>Sentinel-2 Toolbox RapidEye Reader</name>
    <packaging>nbm</packaging>
    <description>
        This module enables the Sentinel Toolbox to read RapidEye products
    </description>

    <dependencies>
        <dependency>
            <groupId>org.esa.snap</groupId>
            <artifactId>snap-core</artifactId>
        </dependency>
        <dependency>
            <groupId>org.esa.snap</groupId>
            <artifactId>snap-geotiff</artifactId>
        </dependency>
        <dependency>
            <groupId>net.java.dev.jna</groupId>
            <artifactId>jna</artifactId>
        </dependency>
        <dependency>
            <groupId>org.esa.s2tbx</groupId>
            <artifactId>s2tbx-commons</artifactId>
            <version>${project.version}</version>
        </dependency>
        <dependency>
            <groupId>com.sun.xsom</groupId>
            <artifactId>xsom</artifactId>
        </dependency>
        <dependency>
            <groupId>com.github.relaxng</groupId>
            <artifactId>relaxngDatatype</artifactId>
        </dependency>
        <dependency>
            <groupId>javax.xml.parsers</groupId>
            <artifactId>jaxp-api</artifactId>
        </dependency>
        <dependency>
            <groupId>org.esa.snap</groupId>
            <artifactId>ceres-core</artifactId>
        </dependency>
        <dependency>
            <groupId>org.esa.snap</groupId>
            <artifactId>snap-ui</artifactId>
        </dependency>
        <dependency>
            <groupId>org.esa.snap</groupId>
            <artifactId>ceres-jai</artifactId>
        </dependency>
        <dependency>
            <groupId>org.esa.snap</groupId>
            <artifactId>ceres-ui</artifactId>
        </dependency>
        <dependency>
            <groupId>commons-lang</groupId>
            <artifactId>commons-lang</artifactId>
        </dependency>
        <dependency>
            <groupId>commons-io</groupId>
            <artifactId>commons-io</artifactId>
        </dependency>
        <dependency>
            <groupId>org.netbeans.api</groupId>
            <artifactId>org-netbeans-modules-javahelp</artifactId>
        </dependency>
        <dependency>
            <groupId>org.esa.s2tbx</groupId>
            <artifactId>s2tbx-commons</artifactId>
            <type>test-jar</type>
            <scope>test</scope>
            <version>${snap.version}</version>
        </dependency>
        <dependency>
            <groupId>junit</groupId>
            <artifactId>junit</artifactId>
        </dependency>
    </dependencies>

    <build>
        <plugins>
            <plugin>
                <groupId>org.apache.maven.plugins</groupId>
                <artifactId>maven-surefire-plugin</artifactId>

            </plugin>
            <plugin>
                <groupId>org.codehaus.mojo</groupId>
                <artifactId>nbm-maven-plugin</artifactId>
            </plugin>
            <plugin>
                <groupId>org.apache.maven.plugins</groupId>
                <artifactId>maven-jar-plugin</artifactId>
                <configuration>
                    <useDefaultManifestFile>true</useDefaultManifestFile>
                </configuration>
            </plugin>
        </plugins>
    </build>

</project><|MERGE_RESOLUTION|>--- conflicted
+++ resolved
@@ -23,11 +23,7 @@
     <parent>
         <artifactId>s2tbx</artifactId>
         <groupId>org.esa.s2tbx</groupId>
-<<<<<<< HEAD
         <version>2.0.3-SNAPSHOT</version>
-=======
-        <version>3.0.0-SNAPSHOT</version>
->>>>>>> 2aed72e0
     </parent>
 
     <artifactId>s2tbx-rapideye-reader</artifactId>
@@ -100,7 +96,7 @@
             <artifactId>s2tbx-commons</artifactId>
             <type>test-jar</type>
             <scope>test</scope>
-            <version>${snap.version}</version>
+            <version>${project.version}</version>
         </dependency>
         <dependency>
             <groupId>junit</groupId>
