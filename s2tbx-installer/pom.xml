--- conflicted
+++ resolved
@@ -47,7 +47,6 @@
             <groupId>org.esa.s2tbx</groupId>
             <artifactId>s2tbx-reader</artifactId>
             <version>${project.version}</version>
-<<<<<<< HEAD
         </dependency>
 
         <dependency>
@@ -84,41 +83,36 @@
             <groupId>org.esa.s2tbx</groupId>
             <artifactId>s2tbx-sen2three-processor</artifactId>
             <version>${project.version}</version>
-=======
->>>>>>> b1c2c79b
         </dependency>
 
         <dependency>
             <groupId>org.esa.s2tbx</groupId>
             <artifactId>s2tbx-app</artifactId>
-            <version>${project.version}</version>
-<<<<<<< HEAD
+            <version>${snap.version}</version>
         </dependency>
 
         <dependency>
             <groupId>org.esa.s2tbx</groupId>
                 <artifactId>s2tbx-help</artifactId>
             <version>${project.version}</version>
-=======
->>>>>>> b1c2c79b
         </dependency>
 
         <dependency>
             <groupId>org.esa.s2tbx</groupId>
             <artifactId>s2tbx-rapideye-reader</artifactId>
-            <version>${project.version}</version>
+            <version>${snap.version}</version>
         </dependency>
 
         <dependency>
             <groupId>org.esa.s2tbx</groupId>
             <artifactId>s2tbx-spot-reader</artifactId>
-            <version>${project.version}</version>
+            <version>${snap.version}</version>
         </dependency>
 
         <dependency>
             <groupId>org.esa.s2tbx</groupId>
             <artifactId>s2tbx-commons</artifactId>
-            <version>${project.version}</version>
+            <version>${snap.version}</version>
         </dependency>
 
         <dependency>
