package org.esa.s2tbx.fcc;

import it.unimi.dsi.fastutil.ints.Int2ObjectMap;
import it.unimi.dsi.fastutil.ints.IntOpenHashSet;
import it.unimi.dsi.fastutil.ints.IntSet;
import it.unimi.dsi.fastutil.objects.ObjectIterator;
import org.esa.s2tbx.fcc.annotation.ParameterGroup;
import org.esa.s2tbx.fcc.common.BandsExtractorOp;
import org.esa.s2tbx.fcc.common.ForestCoverChangeConstants;
import org.esa.s2tbx.fcc.descriptor.FCCLandCoverModelDescriptor;
import org.esa.s2tbx.fcc.trimming.ColorFillerTilesComputing;
import org.esa.s2tbx.fcc.trimming.DifferenceRegionTilesComputing;
import org.esa.s2tbx.fcc.trimming.FinalMasksTilesComputing;
import org.esa.s2tbx.fcc.trimming.ObjectsSelectionTilesComputing;
import org.esa.s2tbx.fcc.trimming.PixelStatistic;
import org.esa.s2tbx.fcc.trimming.ProductDataTilesComputing;
import org.esa.s2tbx.fcc.trimming.TrimmingRegionTilesComputing;
import org.esa.s2tbx.fcc.trimming.UnionMasksTilesComputing;
import org.esa.s2tbx.grm.DifferencePixelsRegionMergingOp;
import org.esa.s2tbx.grm.GenericRegionMergingOp;
import org.esa.s2tbx.grm.segmentation.tiles.SegmentationSourceProductPair;
import org.esa.s2tbx.radiometry.annotations.BandParameter;
import org.esa.snap.core.dataio.ProductIO;
import org.esa.snap.core.datamodel.Band;
import org.esa.snap.core.datamodel.GeoCoding;
import org.esa.snap.core.datamodel.GeoPos;
import org.esa.snap.core.datamodel.ImageInfo;
import org.esa.snap.core.datamodel.IndexCoding;
import org.esa.snap.core.datamodel.PixelPos;
import org.esa.snap.core.datamodel.Product;
import org.esa.snap.core.datamodel.ProductData;
import org.esa.snap.core.gpf.GPF;
import org.esa.snap.core.gpf.Operator;
import org.esa.snap.core.gpf.OperatorException;
import org.esa.snap.core.gpf.OperatorSpi;
import org.esa.snap.core.gpf.annotations.OperatorMetadata;
import org.esa.snap.core.gpf.annotations.Parameter;
import org.esa.snap.core.gpf.annotations.SourceProduct;
import org.esa.snap.core.gpf.annotations.TargetProduct;
import org.esa.snap.core.util.ProductUtils;
import org.esa.snap.utils.matrix.IntMatrix;

import javax.media.jai.JAI;
import java.awt.Dimension;
import java.io.File;
import java.lang.ref.WeakReference;
import java.nio.file.Path;
import java.nio.file.Paths;
import java.util.Date;
import java.util.HashMap;
import java.util.Map;
import java.util.concurrent.ExecutorService;
import java.util.concurrent.Executors;
import java.util.logging.Level;
import java.util.logging.Logger;

/**
 * @author Razvan Dumitrascu
 * @author Jean Coravu
 * @since 5.0.6
 */
@OperatorMetadata(
        alias = "ForrestChangeOp",
        version="1.0",
        category = "",
        description = "Creates forrest change masks out of two source products",
        authors = "Jean Coravu, Razvan Dumitrascu",
        copyright = "Copyright (C) 2017 by CS ROMANIA")
public class ForestCoverChange extends Operator {
    static {
        String propertyName = "org.esa.s2tbx.fcc";
        String logLevel = System.getProperty(propertyName);
        if (logLevel != null) {
            Logger logger = Logger.getLogger(propertyName);
            logger.setLevel(Level.parse(logLevel));
        }
    }

    private static final Logger logger = Logger.getLogger(ForestCoverChange.class.getName());

    @SourceProduct(alias = "recentProduct", label = "Recent Date Product", description = "The source product to be modified.")
    private Product currentSourceProduct;
    @SourceProduct(alias = "previousProduct", label = "Previous Date Product", description = "The source product to be modified.")
    private Product previousSourceProduct;

    @TargetProduct
    private Product targetProduct;

    @Parameter(defaultValue = "95.0", label = "Forest cover percentage", itemAlias = "percentage", description = "Specifies the percentage of forest cover per segment")
    private float forestCoverPercentage;

    @ParameterGroup(alias = "Segmentation")
    @Parameter(label = "Merging cost criterion",
            defaultValue = GenericRegionMergingOp.BAATZ_SCHAPE_MERGING_COST_CRITERION,
            description = "The method to compute the region merging.",
            valueSet = {GenericRegionMergingOp.SPRING_MERGING_COST_CRITERION, GenericRegionMergingOp.BAATZ_SCHAPE_MERGING_COST_CRITERION, GenericRegionMergingOp.FULL_LANDA_SCHEDULE_MERGING_COST_CRITERION})
    private String mergingCostCriterion;

    @ParameterGroup(alias = "Segmentation")
    @Parameter(label = "Region merging criterion",
            defaultValue = GenericRegionMergingOp.LOCAL_MUTUAL_BEST_FITTING_REGION_MERGING_CRITERION,
            description = "The method to check the region merging.",
            valueSet = {GenericRegionMergingOp.BEST_FITTING_REGION_MERGING_CRITERION, GenericRegionMergingOp.LOCAL_MUTUAL_BEST_FITTING_REGION_MERGING_CRITERION})
    private String regionMergingCriterion;

    @ParameterGroup(alias = "Segmentation")
    @Parameter(label = "Total iterations", defaultValue = "10", description = "The total number of iterations.")
    private int totalIterationsForSecondSegmentation;

    @ParameterGroup(alias = "Segmentation")
    @Parameter(label = "Threshold", defaultValue = "5.0", description = "The threshold.")
    private float threshold;

    @ParameterGroup(alias = "Segmentation")
    @Parameter(label = "Spectral weight", defaultValue = "0.5", description = "The spectral weight.")
    private float spectralWeight;

    @ParameterGroup(alias = "Segmentation")
    @Parameter(label = "Shape weight", defaultValue = "0.5" , description = "The shape weight.")
    private float shapeWeight;

    @ParameterGroup(alias = "NDVI")
    @Parameter(label = "Red factor", defaultValue = "1.0F", description = "The value of the red source band is multiplied by this value.")
    private float ndviRedFactor;

    @ParameterGroup(alias = "NDVI")
    @Parameter(label = "NIR factor", defaultValue = "1.0F", description = "The value of the NIR source band is multiplied by this value.")
    private float ndviNirFactor;

    @ParameterGroup(alias = "NDWI")
    @Parameter(label = "MIR factor", defaultValue = "1.0F", description = "The value of the MIR source band is multiplied by this value.")
    private float ndwiMirFactor;

    @ParameterGroup(alias = "NDWI")
    @Parameter(label = "NIR factor", defaultValue = "1.0F", description = "The value of the NIR source band is multiplied by this value.")
    private float ndwiNirFactor;

    private String[] currentProductBandsNames;
    private String[] previousProductBandsNames;
    private File destinationWritingFolder;
    private int threadCount;
    private ExecutorService threadPool;

    public ForestCoverChange() {
    }

    public ForestCoverChange(Product currentSourceProduct, Product previousSourceProduct, Map<String, Object> parameters) {
        this.currentSourceProduct = currentSourceProduct;
        this.previousSourceProduct = previousSourceProduct;
        for (Map.Entry<String, Object> entry : parameters.entrySet()) {
            if(entry.getKey().equals("forestCoverPercentage")) {
                this.forestCoverPercentage = (float) entry.getValue();
            } else if(entry.getKey().equals("totalIterationsForSecondSegmentation")) {
                this.totalIterationsForSecondSegmentation = (int) entry.getValue();
            } else if(entry.getKey().equals("regionMergingCriterion")) {
                this.regionMergingCriterion = (String) entry.getValue();
            } else if(entry.getKey().equals("shapeWeight")) {
                this.shapeWeight = (float) entry.getValue();
            } else if(entry.getKey().equals("spectralWeight")) {
                this.spectralWeight = (float) entry.getValue();
            } else if(entry.getKey().equals("threshold")) {
                this.threshold = (float) entry.getValue();
            } else if(entry.getKey().equals("mergingCostCriterion")) {
                this.mergingCostCriterion = (String) entry.getValue();
            } else if(entry.getKey().equals("ndviRedFactor")) {
                this.ndviRedFactor = (float) entry.getValue();
            } else if(entry.getKey().equals("ndviNirFactor")) {
                this.ndviNirFactor = (float) entry.getValue();
            } else if(entry.getKey().equals("ndwiMirFactor")) {
                this.ndwiMirFactor = (float) entry.getValue();
            } else if(entry.getKey().equals("ndwiNirFactor")) {
                this.ndwiNirFactor = (float) entry.getValue();
            }
        }
        initialize();
    }

    public void initialize() {
        validateSourceProducts();

        this.currentProductBandsNames = findBandNames(this.currentSourceProduct);
        this.previousProductBandsNames = findBandNames(this.previousSourceProduct);

        int sceneWidth = this.currentSourceProduct.getSceneRasterWidth();
        int sceneHeight = this.currentSourceProduct.getSceneRasterHeight();
        Dimension tileSize = JAI.getDefaultTileSize();

        this.targetProduct = new Product("ForestCoverChange", this.currentSourceProduct.getProductType(), sceneWidth, sceneHeight);
        this.targetProduct.setPreferredTileSize(tileSize);
        ProductUtils.copyGeoCoding(this.currentSourceProduct, this.targetProduct);
        Band targetBand = new Band("band_1", ProductData.TYPE_INT32, sceneWidth, sceneHeight);
        this.targetProduct.addBand(targetBand);
<<<<<<< HEAD
=======
    }

    @Override
    public void doExecute(ProgressMonitor pm) throws OperatorException {
        doExecute();
    }

    public void doExecute() throws OperatorException {
        long startTime = System.currentTimeMillis();

        if (logger.isLoggable(Level.FINE)) {
            logger.log(Level.FINE, ""); // add an empty line
            logger.log(Level.FINE, "Start Forest Cover Change: imageWidth: "+this.targetProduct.getSceneRasterWidth()+", imageHeight: "+this.targetProduct.getSceneRasterHeight() + ", start time: " + new Date(startTime));
        }
>>>>>>> 3850e6de

        String destinationFolderPath = System.getProperty("destination.folder.path");
        this.destinationWritingFolder = null;
        if (destinationFolderPath != null) {
            Path path = Paths.get(destinationFolderPath);
            this.destinationWritingFolder = path.resolve(this.targetProduct.getName()).toFile();
            if (!this.destinationWritingFolder.exists()) {
                this.destinationWritingFolder.mkdirs();
            }
        }

        this.threadCount = Runtime.getRuntime().availableProcessors() - 1;
        this.threadPool = Executors.newCachedThreadPool();
    }

    public void doExecute() throws OperatorException {
        long startTime = System.currentTimeMillis();

        if (logger.isLoggable(Level.FINE)) {
            logger.log(Level.FINE, ""); // add an empty line
            logger.log(Level.FINE, "Start Forest Cover Change: imageWidth: "+this.targetProduct.getSceneRasterWidth()+", imageHeight: "+this.targetProduct.getSceneRasterHeight() + ", start time: " + new Date(startTime));
        }

        try {
            int[] trimmingSourceProductBandIndices = new int[] {0, 1, 2};

            ProductTrimmingResult currentResult = runTrimming(this.currentSourceProduct, this.currentProductBandsNames,
                                                              trimmingSourceProductBandIndices,  "previous");

            ProductTrimmingResult previousResult = runTrimming(this.previousSourceProduct, this.previousProductBandsNames,
                                                               trimmingSourceProductBandIndices, "current");

            Product currentProduct = currentResult.getProduct();
            IntSet currentSegmentationTrimmingRegionKeys = currentResult.getTrimmingRegionKeys();
            IntMatrix currentProductColorFill = currentResult.getSegmentationProductColorFill();

            Product previousProduct = previousResult.getProduct();
            IntSet previousSegmentationTrimmingRegionKeys = previousResult.getTrimmingRegionKeys();
            IntMatrix previousProductColorFill = previousResult.getSegmentationProductColorFill();

            // reset the references
            WeakReference<ProductTrimmingResult> referenceCurrentResult = new WeakReference<ProductTrimmingResult>(currentResult);
            referenceCurrentResult.clear();

            WeakReference<ProductTrimmingResult> referencePreviousResult = new WeakReference<ProductTrimmingResult>(previousResult);
            referencePreviousResult.clear();

            // run union masks
            IntMatrix unionMaskMatrix = computeUnionMaskMatrix(currentSegmentationTrimmingRegionKeys, currentProductColorFill,
                                                         previousSegmentationTrimmingRegionKeys, previousProductColorFill);

            writeProduct(currentProduct.getSceneGeoCoding(), unionMaskMatrix, "UnionMaskProduct");

            // reset the references
            WeakReference<IntSet> referenceCurrentTrimmingRegionKeys = new WeakReference<IntSet>(currentSegmentationTrimmingRegionKeys);
            referenceCurrentTrimmingRegionKeys.clear();
            WeakReference<IntSet> referencePreviousTrimmingRegionKeys = new WeakReference<IntSet>(previousSegmentationTrimmingRegionKeys);
            referencePreviousTrimmingRegionKeys.clear();
            WeakReference<IntMatrix> referenceCurrentProductColorFill = new WeakReference<IntMatrix>(currentProductColorFill);
            referenceCurrentProductColorFill.clear();
            WeakReference<IntMatrix> referencePreviousProductColorFill = new WeakReference<IntMatrix>(previousProductColorFill);
            referencePreviousProductColorFill.clear();

            if (logger.isLoggable(Level.FINE)) {
                logger.log(Level.FINE, ""); // add an empty line
                logger.log(Level.FINE, "Start segmentation for difference bands.");
            }

            IntMatrix differenceSegmentationMatrix = computeDifferenceSegmentationMatrix(currentProduct, previousProduct);

            writeProduct(currentProduct.getSceneGeoCoding(), differenceSegmentationMatrix, "DifferenceSegmentationMatrix");

            IntSet differenceTrimmingSet = computeDifferenceTrimmingSet(currentProduct, previousProduct, differenceSegmentationMatrix,
                                                                        unionMaskMatrix, trimmingSourceProductBandIndices);

            // reset the references
            WeakReference<Product> referenceCurrentProduct = new WeakReference<Product>(currentProduct);
            referenceCurrentProduct.clear();
            WeakReference<Product> referencePreviousProduct = new WeakReference<Product>(previousProduct);
            referencePreviousProduct.clear();

            ProductData productData = computeFinalMaskProductData(differenceSegmentationMatrix, unionMaskMatrix, differenceTrimmingSet);

            // reset the references
            WeakReference<IntMatrix> referenceDifferenceSegmentationProduct = new WeakReference<IntMatrix>(differenceSegmentationMatrix);
            referenceDifferenceSegmentationProduct.clear();
            WeakReference<IntMatrix> referenceUnionMaskProduct = new WeakReference<IntMatrix>(unionMaskMatrix);
            referenceUnionMaskProduct.clear();

            Band targetBand = this.targetProduct.getBandAt(0);
            targetBand.setData(productData);

            FCCLandCoverModelDescriptor descriptor = new FCCLandCoverModelDescriptor();
            IndexCoding indexCoding = descriptor.getIndexCoding();
            targetBand.setSampleCoding(indexCoding);
            this.targetProduct.getIndexCodingGroup().add(indexCoding);

            ImageInfo imageInfo = descriptor.getImageInfo();
            imageInfo.getColorPaletteDef().setNumColors(256);
            targetBand.setImageInfo(imageInfo);

            // reset the source image of the target product
            targetBand.setSourceImage(null);
            targetBand.getSourceImage();

            if (logger.isLoggable(Level.FINE)) {
                long finishTime = System.currentTimeMillis();
                long totalSeconds = (finishTime - startTime) / 1000;
                logger.log(Level.FINE, ""); // add an empty line
                logger.log(Level.FINE, "Finish Forest Cover Change: imageWidth: "+this.targetProduct.getSceneRasterWidth()+", imageHeight: "+this.targetProduct.getSceneRasterHeight()+", total seconds: "+totalSeconds+", finish time: "+new Date(finishTime));
            }
        } catch (Exception ex) {
            throw new OperatorException(ex);
        } finally {
            threadPool.shutdown();
        }
    }

    private IntMatrix computeDifferenceSegmentationMatrix(Product currentProduct, Product previousProduct) throws Exception {
        Dimension tileSize = getPreferredTileSize();

        return DifferencePixelsRegionMergingOp.runSegmentation(threadCount, threadPool, currentProduct, this.currentProductBandsNames,
                previousProduct, this.previousProductBandsNames, this.mergingCostCriterion,
                this.regionMergingCriterion, this.totalIterationsForSecondSegmentation, this.threshold,
                this.spectralWeight, this.shapeWeight, tileSize);
    }

    private Dimension getPreferredTileSize() {
        return this.targetProduct.getPreferredTileSize();
    }

    private IntSet computeDifferenceTrimmingSet(Product currentSourceProduct, Product previousSourceProduct,
                                                IntMatrix differenceSegmentationMatrix, IntMatrix unionMaskMatrix, int[] sourceBandIndices)
                                                throws Exception {

        Dimension tileSize = getPreferredTileSize();

        DifferenceRegionTilesComputing helper = new DifferenceRegionTilesComputing(differenceSegmentationMatrix, currentSourceProduct, previousSourceProduct,
                                                                                     unionMaskMatrix, sourceBandIndices, tileSize);
        IntSet differenceTrimmingSet = helper.runTilesInParallel(threadCount, threadPool);

        helper = null;
        System.gc();

        return differenceTrimmingSet;
    }

    private void writeProduct(GeoCoding geoCoding, IntMatrix inputMatrix, String fileNameWithoutExtension) throws Exception {
        if (this.destinationWritingFolder != null) {
            String formatName = "GeoTIFF"; // GeoTiffProductWriterPlugIn.GEOTIFF_FORMAT_NAME
            boolean incremental = false;

            Dimension tileSize = getPreferredTileSize();
            ProductDataTilesComputing tilesComputing = new ProductDataTilesComputing(inputMatrix, tileSize.width, tileSize.height);
            ProductData productData = tilesComputing.runTilesInParallel(this.threadCount, this.threadPool);
            int sceneWidth = inputMatrix.getColumnCount();
            int sceneHeight = inputMatrix.getRowCount();

            Product targetProduct = new Product("ForestCoverChange", "Type", sceneWidth, sceneHeight);
            targetProduct.setPreferredTileSize(tileSize);
            targetProduct.setSceneGeoCoding(geoCoding);

            Band targetBand = new Band("band_1", ProductData.TYPE_INT32, sceneWidth, sceneHeight);
            targetBand.setData(productData);
            targetProduct.addBand(targetBand);

            // reset the source image of the target product
            targetBand.setSourceImage(null);
            targetBand.getSourceImage();

            File file = new File(this.destinationWritingFolder, fileNameWithoutExtension + ".tif");
            ProductIO.writeProduct(targetProduct, file, formatName, incremental);
        }
    }

    private void writeProduct(GeoCoding geoCoding, Product targetProduct, String fileNameWithoutExtension) throws Exception {
        if (this.destinationWritingFolder != null) {
            String formatName = "GeoTIFF"; // GeoTiffProductWriterPlugIn.GEOTIFF_FORMAT_NAME
            boolean incremental = false;

            Dimension tileSize = getPreferredTileSize();
            targetProduct.setPreferredTileSize(tileSize);
            targetProduct.setSceneGeoCoding(geoCoding);

            File file = new File(this.destinationWritingFolder, fileNameWithoutExtension + ".tif");
            ProductIO.writeProduct(targetProduct, file, formatName, incremental);
        }
    }

    private ProductTrimmingResult runTrimming(Product sourceProduct, String[] sourceBandNames, int[] trimmingSourceProductBandIndices, String prefixFileName)
                                              throws Exception {

        Product extractedBandsProduct = extractBands(sourceProduct, sourceBandNames);

        Map<String, Object> ndviParameters = new HashMap<>();
        ndviParameters.put("redFactor", this.ndviRedFactor);
        ndviParameters.put("nirFactor", this.ndviNirFactor);
        ndviParameters.put("redSourceBand", "B4");
        ndviParameters.put("nirSourceBand", "B8");
        Product ndviProduct = GPF.createProduct("NdviOp", ndviParameters, extractedBandsProduct);
        String[] ndviSourceBandNames = new String[2];
        ndviSourceBandNames[0] = ndviProduct.getBandAt(0).getName();
        ndviSourceBandNames[1] = ndviProduct.getBandAt(1).getName();

        writeProduct(sourceProduct.getSceneGeoCoding(), ndviProduct, prefixFileName + "NdviProduct");

        Map<String, Object> ndwiParameters = new HashMap<>();
        ndwiParameters.put("mirFactor", this.ndwiMirFactor);
        ndwiParameters.put("nirFactor", this.ndwiNirFactor);
        ndwiParameters.put("mirSourceBand", "B4");
        ndwiParameters.put("nirSourceBand", "B8");
        Product ndwiProduct = GPF.createProduct("NdwiOp", ndwiParameters, extractedBandsProduct);
        String[] ndwiSourceBandNames = new String[2];
        ndwiSourceBandNames[0] = ndwiProduct.getBandAt(0).getName();
        ndwiSourceBandNames[1] = ndwiProduct.getBandAt(1).getName();

        writeProduct(sourceProduct.getSceneGeoCoding(), ndwiProduct, prefixFileName + "NdwiProduct");

        if (logger.isLoggable(Level.FINE)) {
            logger.log(Level.FINE, ""); // add an empty line
            logger.log(Level.FINE, "Start generate color fill for source product '" + sourceProduct.getName()+"'");
        }
        Dimension tileSize = getPreferredTileSize();

        SegmentationSourceProductPair[] segmentationSourcePairs = new SegmentationSourceProductPair[3];
        segmentationSourcePairs[0] = new SegmentationSourceProductPair(extractedBandsProduct, sourceBandNames);
        segmentationSourcePairs[1] = new SegmentationSourceProductPair(ndviProduct, ndviSourceBandNames);
        segmentationSourcePairs[2] = new SegmentationSourceProductPair(ndwiProduct, ndwiSourceBandNames);

        IntMatrix productColorFill = generateColorFill(segmentationSourcePairs, extractedBandsProduct, tileSize, prefixFileName);

        writeProduct(sourceProduct.getSceneGeoCoding(), productColorFill, prefixFileName + "productColorFill");

        if (logger.isLoggable(Level.FINE)) {
            logger.log(Level.FINE, ""); // add an empty line
            logger.log(Level.FINE, "Start trimming for source product '" + sourceProduct.getName()+"'");
        }

        TrimmingRegionTilesComputing helper = new TrimmingRegionTilesComputing(productColorFill, extractedBandsProduct, trimmingSourceProductBandIndices, tileSize.width, tileSize.height);
        IntSet segmentationTrimmingRegionKeys = helper.runTilesInParallel(threadCount, threadPool);
        helper = null;
        System.gc();

        return new ProductTrimmingResult(extractedBandsProduct, segmentationTrimmingRegionKeys, productColorFill);
    }

    private IntMatrix generateColorFill(SegmentationSourceProductPair[] segmentationSourcePairs, Product extractedBandsSourceProduct,
                                        Dimension tileSize, String prefixFileName)
                                        throws Exception {

        IntMatrix segmentationMatrix = GenericRegionMergingOp.runSegmentation(threadCount, threadPool, segmentationSourcePairs,
                                                                               mergingCostCriterion, regionMergingCriterion, totalIterationsForSecondSegmentation,
                                                                               threshold, spectralWeight, shapeWeight, tileSize);

        writeProduct(extractedBandsSourceProduct.getSceneGeoCoding(), segmentationMatrix, prefixFileName + "SegmentationMatrix");

        return runColorFillerOp(extractedBandsSourceProduct, segmentationMatrix, forestCoverPercentage, tileSize);
    }

    private IntMatrix runColorFillerOp(Product extractedBandsSourceProduct,
                                              IntMatrix segmentationMatrix, float percentagePixels, Dimension tileSize)
                                              throws Exception {

        IntSet validRegions = runObjectsSelectionOp(segmentationMatrix, extractedBandsSourceProduct, percentagePixels, tileSize);

        ColorFillerTilesComputing tilesComputing = new ColorFillerTilesComputing(segmentationMatrix, validRegions, tileSize.width, tileSize.height);
        return tilesComputing.runTilesInParallel(threadCount, threadPool);
    }

    private IntSet runObjectsSelectionOp(IntMatrix segmentationMatrix,
                                                Product extractedBandsSourceProduct, float percentagePixels, Dimension tileSize)
                                                throws Exception {

        Product landCover = buildLandCoverProduct(extractedBandsSourceProduct);
        Map<String, Object> parameters = new HashMap<>();
        parameters.put("landCoverNames", ForestCoverChangeConstants.LAND_COVER_NAME);
        Product landCoverProduct = GPF.createProduct("AddLandCover", parameters, landCover);

        ObjectsSelectionTilesComputing tilesComputing = new ObjectsSelectionTilesComputing(segmentationMatrix, landCoverProduct, tileSize.width, tileSize.height);
        Int2ObjectMap<PixelStatistic> statistics = tilesComputing.runTilesInParallel(threadCount, threadPool);

        IntSet validRegions = new IntOpenHashSet();
        ObjectIterator<Int2ObjectMap.Entry<PixelStatistic>> it = statistics.int2ObjectEntrySet().iterator();
        while (it.hasNext()) {
            Int2ObjectMap.Entry<PixelStatistic> entry = it.next();
            PixelStatistic value = entry.getValue();
            if (value.computePixelsPercentage() >= percentagePixels) {
                validRegions.add(entry.getIntKey());
            }
        }
        return validRegions;
    }

    private static Product buildLandCoverProduct(Product sourceProduct) {
        Product landCoverProduct = new Product(sourceProduct.getName(), sourceProduct.getProductType(),
                                               sourceProduct.getSceneRasterWidth(), sourceProduct.getSceneRasterHeight());
        landCoverProduct.setStartTime(sourceProduct.getStartTime());
        landCoverProduct.setEndTime(sourceProduct.getEndTime());
        landCoverProduct.setNumResolutionsMax(sourceProduct.getNumResolutionsMax());

        ProductUtils.copyMetadata(sourceProduct, landCoverProduct);
        ProductUtils.copyGeoCoding(sourceProduct, landCoverProduct);
        ProductUtils.copyTiePointGrids(sourceProduct, landCoverProduct);
        ProductUtils.copyVectorData(sourceProduct, landCoverProduct);
        return landCoverProduct;
    }

    private static Product extractBands(Product sourceProduct, String[] sourceBandNames) {
        if (logger.isLoggable(Level.FINE)) {
            logger.log(Level.FINE, ""); // add an empty line
            logger.log(Level.FINE, "Extract "+sourceBandNames.length+" bands for source product '" + sourceProduct.getName()+"'");
        }

        Product targetProduct = BandsExtractorOp.extractBands(sourceProduct, sourceBandNames);
        return resampleAllBands(targetProduct);
    }

    private static Product resampleAllBands(Product sourceProduct) {
        if (logger.isLoggable(Level.FINE)) {
            logger.log(Level.FINE, ""); // add an empty line
            logger.log(Level.FINE, "Resample the bands for source product '" + sourceProduct.getName()+"'");
        }

        Map<String, Object> parameters = new HashMap<>();
        parameters.put("targetWidth", sourceProduct.getSceneRasterWidth());
        parameters.put("targetHeight", sourceProduct.getSceneRasterHeight());
        Product targetProduct = GPF.createProduct("Resample", parameters, sourceProduct);
        targetProduct.setName(sourceProduct.getName());
        return targetProduct;
    }

    private IntMatrix computeUnionMaskMatrix(IntSet currentSegmentationTrimmingRegionKeys, IntMatrix currentSegmentationSourceProduct,
                                             IntSet previousSegmentationTrimmingRegionKeys, IntMatrix previousSegmentationSourceProduct)
                                      throws Exception {

        if (logger.isLoggable(Level.FINE)) {
            logger.log(Level.FINE, ""); // add an empty line
            logger.log(Level.FINE, "Start running union mask");
        }
        Dimension tileSize = getPreferredTileSize();
        UnionMasksTilesComputing tilesComputing = new UnionMasksTilesComputing(currentSegmentationSourceProduct, previousSegmentationSourceProduct,
                                                                               currentSegmentationTrimmingRegionKeys, previousSegmentationTrimmingRegionKeys,
                                                                               tileSize.width, tileSize.height);
        return tilesComputing.runTilesInParallel(threadCount, threadPool);
    }

    private ProductData computeFinalMaskProductData(IntMatrix differenceSegmentationMatrix, IntMatrix unionMaskProduct, IntSet differenceTrimmingSet)
                                              throws Exception {

        Dimension tileSize = getPreferredTileSize();
        FinalMasksTilesComputing tilesComputing = new FinalMasksTilesComputing(differenceSegmentationMatrix, unionMaskProduct, differenceTrimmingSet, tileSize.width, tileSize.height);
        return tilesComputing.runTilesInParallel(threadCount, threadPool);
    }

    private void validateSourceProducts() {
        if (this.currentSourceProduct.getNumBands() < 4) {
            String message = String.format("The current source product '%s' does not contain minimum number of source bands needed.",
                    this.currentSourceProduct.getName());
            throw new OperatorException(message);
        }
        if (this.previousSourceProduct.getNumBands() < 4) {
            String message = String.format("The previous source product '%s' does not contain minimum number of source bands needed.",
                    this.previousSourceProduct.getName());
            throw new OperatorException(message);
        }
        if (this.currentSourceProduct.getSceneRasterWidth() != this.previousSourceProduct.getSceneRasterWidth()
                || this.currentSourceProduct.getSceneRasterHeight() != this.previousSourceProduct.getSceneRasterHeight()) {

            String message = String.format("Source products '%s' and '%s' do not have the same raster sizes.",
                    this.currentSourceProduct.getName(),
                    this.previousSourceProduct.getName());
            throw new OperatorException(message);
        }
        final GeoCoding geoCodingCurrentProduct = currentSourceProduct.getSceneGeoCoding();
        GeoPos currentProductMinPoint = geoCodingCurrentProduct.getGeoPos(new PixelPos(0, 0), null);
        GeoPos currentProductMaxPoint = geoCodingCurrentProduct.getGeoPos(new PixelPos(currentSourceProduct.getSceneRasterWidth(),
                currentSourceProduct.getSceneRasterHeight()), null);
        final GeoCoding geoCodingPreviousProduct = previousSourceProduct.getSceneGeoCoding();
        GeoPos previousProductMinPoint = geoCodingPreviousProduct.getGeoPos(new PixelPos(0, 0), null);
        GeoPos previousProductMaxPoint = geoCodingPreviousProduct.getGeoPos(new PixelPos(previousSourceProduct.getSceneRasterWidth(),
                previousSourceProduct.getSceneRasterHeight()), null);
        if ((currentProductMinPoint.getLat() != previousProductMinPoint.getLat())||(currentProductMinPoint.getLon() != previousProductMinPoint.getLon())){
            String message = String.format("Source products '%s' and '%s' do not have the same geoCoding.",
                    this.currentSourceProduct.getName(),
                    this.previousSourceProduct.getName());
            throw new OperatorException(message);
        }
        if ((currentProductMaxPoint.getLat() != previousProductMaxPoint.getLat())||(currentProductMaxPoint.getLon() != previousProductMaxPoint.getLon())){
            String message = String.format("Source products '%s' and '%s' do not have the same geoCoding.",
                    this.currentSourceProduct.getName(),
                    this.previousSourceProduct.getName());
            throw new OperatorException(message);
        }
    }

    public Product getOutputProduct() {
        return this.targetProduct;
    }

    private static String[] findBandNames(Product product) {
        String red = findBand(ForestCoverChangeConstants.MINIMUM_SPECTRAL_WAVE_LENGTH_RED_BAND,
                ForestCoverChangeConstants.MAXIMUM_SPECTRAL_WAVE_LENGTH_RED_BAND,
                product);
        String nir = findBand(ForestCoverChangeConstants.MINIMUM_SPECTRAL_WAVE_LENGTH_NIR_BAND,
                ForestCoverChangeConstants.MAXIMUM_SPECTRAL_WAVE_LENGTH_NIR_BAND,
                product);
        String swir = findBand(ForestCoverChangeConstants.MINIMUM_SPECTRAL_WAVE_LENGTH_SWIR_BAND,
                ForestCoverChangeConstants.MAXIMUM_SPECTRAL_WAVE_LENGTH_SWIR_BAND,
                product);
        String swir2 = findBand(ForestCoverChangeConstants.MINIMUM_SPECTRAL_WAVE_LENGTH_SWIR2_BAND,
                ForestCoverChangeConstants.MAXIMUM_SPECTRAL_WAVE_LENGTH_SWIR2_BAND,
                product);
        return new String[] {red, nir, swir, swir2};
    }

    private static String findBand(float minWavelength, float maxWavelength, Product product) {
        String bestBand = null;
        float minDelta = Float.MAX_VALUE;
        float mean = (minWavelength + maxWavelength) / 2;
        for (Band band : product.getBands()) {
            float bandWavelength = band.getSpectralWavelength();
            if (bandWavelength != 0.0F) {
                float delta = Math.abs(bandWavelength - mean);
                if (delta < minDelta) {
                    bestBand = band.getName();
                    minDelta = delta;
                }
            }
        }
        if (bestBand == null) {
            String message = String.format("Source product '%s' does not contain a band that has a wave length between '%s' and '%s'.",
                    product.getName(),
                    minWavelength,
                    maxWavelength);
            throw new OperatorException(message);
        }
        return bestBand;
    }

    private static class ProductTrimmingResult {
        private final Product product;
        private final IntSet trimmingRegionKeys;
        private final IntMatrix segmentationProductColorFill;

        ProductTrimmingResult(Product product, IntSet trimmingRegionKeys, IntMatrix segmentationProductColorFill) {
            this.product = product;
            this.trimmingRegionKeys = trimmingRegionKeys;
            this.segmentationProductColorFill = segmentationProductColorFill;
        }

        public Product getProduct() {
            return product;
        }

        public IntSet getTrimmingRegionKeys() {
            return trimmingRegionKeys;
        }

        public IntMatrix getSegmentationProductColorFill() {
            return segmentationProductColorFill;
        }
    }

    public static class Spi extends OperatorSpi {

        public Spi() {
            super(ForestCoverChange.class);
        }
    }
}<|MERGE_RESOLUTION|>--- conflicted
+++ resolved
@@ -1,11 +1,14 @@
 package org.esa.s2tbx.fcc;
 
+import com.bc.ceres.core.ProgressMonitor;
 import it.unimi.dsi.fastutil.ints.Int2ObjectMap;
 import it.unimi.dsi.fastutil.ints.IntOpenHashSet;
 import it.unimi.dsi.fastutil.ints.IntSet;
 import it.unimi.dsi.fastutil.objects.ObjectIterator;
 import org.esa.s2tbx.fcc.annotation.ParameterGroup;
 import org.esa.s2tbx.fcc.common.BandsExtractorOp;
+import org.esa.s2tbx.fcc.descriptor.FCCLandCoverModelDescriptor;
+import org.esa.s2tbx.fcc.trimming.*;
 import org.esa.s2tbx.fcc.common.ForestCoverChangeConstants;
 import org.esa.s2tbx.fcc.descriptor.FCCLandCoverModelDescriptor;
 import org.esa.s2tbx.fcc.trimming.ColorFillerTilesComputing;
@@ -41,14 +44,17 @@
 import org.esa.snap.utils.matrix.IntMatrix;
 
 import javax.media.jai.JAI;
+import java.awt.Color;
 import java.awt.Dimension;
 import java.io.File;
+import java.io.IOException;
 import java.lang.ref.WeakReference;
 import java.nio.file.Path;
 import java.nio.file.Paths;
 import java.util.Date;
 import java.util.HashMap;
 import java.util.Map;
+import java.util.concurrent.Executor;
 import java.util.concurrent.ExecutorService;
 import java.util.concurrent.Executors;
 import java.util.logging.Level;
@@ -190,23 +196,6 @@
         ProductUtils.copyGeoCoding(this.currentSourceProduct, this.targetProduct);
         Band targetBand = new Band("band_1", ProductData.TYPE_INT32, sceneWidth, sceneHeight);
         this.targetProduct.addBand(targetBand);
-<<<<<<< HEAD
-=======
-    }
-
-    @Override
-    public void doExecute(ProgressMonitor pm) throws OperatorException {
-        doExecute();
-    }
-
-    public void doExecute() throws OperatorException {
-        long startTime = System.currentTimeMillis();
-
-        if (logger.isLoggable(Level.FINE)) {
-            logger.log(Level.FINE, ""); // add an empty line
-            logger.log(Level.FINE, "Start Forest Cover Change: imageWidth: "+this.targetProduct.getSceneRasterWidth()+", imageHeight: "+this.targetProduct.getSceneRasterHeight() + ", start time: " + new Date(startTime));
-        }
->>>>>>> 3850e6de
 
         String destinationFolderPath = System.getProperty("destination.folder.path");
         this.destinationWritingFolder = null;
@@ -222,6 +211,11 @@
         this.threadPool = Executors.newCachedThreadPool();
     }
 
+    @Override
+    public void doExecute(ProgressMonitor pm) throws OperatorException {
+        doExecute();
+    }
+
     public void doExecute() throws OperatorException {
         long startTime = System.currentTimeMillis();
 
@@ -230,14 +224,29 @@
             logger.log(Level.FINE, "Start Forest Cover Change: imageWidth: "+this.targetProduct.getSceneRasterWidth()+", imageHeight: "+this.targetProduct.getSceneRasterHeight() + ", start time: " + new Date(startTime));
         }
 
+        String destinationFolderPath = System.getProperty("destination.folder.path");
+        this.destinationWritingFolder = null;
+        if (destinationFolderPath != null) {
+            Path path = Paths.get(destinationFolderPath);
+            this.destinationWritingFolder = path.resolve(this.targetProduct.getName()).toFile();
+            if (!this.destinationWritingFolder.exists()) {
+                this.destinationWritingFolder.mkdirs();
+            }
+        }
+
+        Dimension tileSize = this.targetProduct.getPreferredTileSize();
+//        int[] trimmingSourceProductBandIndices = new int[] {0, 1, 2};
+//        int threadCount = Runtime.getRuntime().availableProcessors() - 1;
+//        ExecutorService threadPool = Executors.newCachedThreadPool();
+//
         try {
             int[] trimmingSourceProductBandIndices = new int[] {0, 1, 2};
 
-            ProductTrimmingResult currentResult = runTrimming(this.currentSourceProduct, this.currentProductBandsNames,
-                                                              trimmingSourceProductBandIndices,  "previous");
-
-            ProductTrimmingResult previousResult = runTrimming(this.previousSourceProduct, this.previousProductBandsNames,
-                                                               trimmingSourceProductBandIndices, "current");
+            ProductTrimmingResult currentResult = runTrimming(threadCount, threadPool, this.currentSourceProduct, this.currentProductBandsNames,
+                                                              trimmingSourceProductBandIndices, tileSize,  "previous");
+
+            ProductTrimmingResult previousResult = runTrimming(threadCount, threadPool, this.previousSourceProduct, this.previousProductBandsNames,
+                                                               trimmingSourceProductBandIndices, tileSize, "current");
 
             Product currentProduct = currentResult.getProduct();
             IntSet currentSegmentationTrimmingRegionKeys = currentResult.getTrimmingRegionKeys();
@@ -397,7 +406,7 @@
     }
 
     private ProductTrimmingResult runTrimming(Product sourceProduct, String[] sourceBandNames, int[] trimmingSourceProductBandIndices, String prefixFileName)
-                                              throws Exception {
+            throws Exception {
 
         Product extractedBandsProduct = extractBands(sourceProduct, sourceBandNames);
 
@@ -455,11 +464,11 @@
 
     private IntMatrix generateColorFill(SegmentationSourceProductPair[] segmentationSourcePairs, Product extractedBandsSourceProduct,
                                         Dimension tileSize, String prefixFileName)
-                                        throws Exception {
+            throws Exception {
 
         IntMatrix segmentationMatrix = GenericRegionMergingOp.runSegmentation(threadCount, threadPool, segmentationSourcePairs,
-                                                                               mergingCostCriterion, regionMergingCriterion, totalIterationsForSecondSegmentation,
-                                                                               threshold, spectralWeight, shapeWeight, tileSize);
+                mergingCostCriterion, regionMergingCriterion, totalIterationsForSecondSegmentation,
+                threshold, spectralWeight, shapeWeight, tileSize);
 
         writeProduct(extractedBandsSourceProduct.getSceneGeoCoding(), segmentationMatrix, prefixFileName + "SegmentationMatrix");
 
@@ -467,8 +476,8 @@
     }
 
     private IntMatrix runColorFillerOp(Product extractedBandsSourceProduct,
-                                              IntMatrix segmentationMatrix, float percentagePixels, Dimension tileSize)
-                                              throws Exception {
+                                       IntMatrix segmentationMatrix, float percentagePixels, Dimension tileSize)
+            throws Exception {
 
         IntSet validRegions = runObjectsSelectionOp(segmentationMatrix, extractedBandsSourceProduct, percentagePixels, tileSize);
 
@@ -477,8 +486,8 @@
     }
 
     private IntSet runObjectsSelectionOp(IntMatrix segmentationMatrix,
-                                                Product extractedBandsSourceProduct, float percentagePixels, Dimension tileSize)
-                                                throws Exception {
+                                         Product extractedBandsSourceProduct, float percentagePixels, Dimension tileSize)
+            throws Exception {
 
         Product landCover = buildLandCoverProduct(extractedBandsSourceProduct);
         Map<String, Object> parameters = new HashMap<>();
@@ -502,7 +511,7 @@
 
     private static Product buildLandCoverProduct(Product sourceProduct) {
         Product landCoverProduct = new Product(sourceProduct.getName(), sourceProduct.getProductType(),
-                                               sourceProduct.getSceneRasterWidth(), sourceProduct.getSceneRasterHeight());
+                sourceProduct.getSceneRasterWidth(), sourceProduct.getSceneRasterHeight());
         landCoverProduct.setStartTime(sourceProduct.getStartTime());
         landCoverProduct.setEndTime(sourceProduct.getEndTime());
         landCoverProduct.setNumResolutionsMax(sourceProduct.getNumResolutionsMax());
@@ -540,7 +549,7 @@
 
     private IntMatrix computeUnionMaskMatrix(IntSet currentSegmentationTrimmingRegionKeys, IntMatrix currentSegmentationSourceProduct,
                                              IntSet previousSegmentationTrimmingRegionKeys, IntMatrix previousSegmentationSourceProduct)
-                                      throws Exception {
+            throws Exception {
 
         if (logger.isLoggable(Level.FINE)) {
             logger.log(Level.FINE, ""); // add an empty line
@@ -548,13 +557,13 @@
         }
         Dimension tileSize = getPreferredTileSize();
         UnionMasksTilesComputing tilesComputing = new UnionMasksTilesComputing(currentSegmentationSourceProduct, previousSegmentationSourceProduct,
-                                                                               currentSegmentationTrimmingRegionKeys, previousSegmentationTrimmingRegionKeys,
-                                                                               tileSize.width, tileSize.height);
+                currentSegmentationTrimmingRegionKeys, previousSegmentationTrimmingRegionKeys,
+                tileSize.width, tileSize.height);
         return tilesComputing.runTilesInParallel(threadCount, threadPool);
     }
 
     private ProductData computeFinalMaskProductData(IntMatrix differenceSegmentationMatrix, IntMatrix unionMaskProduct, IntSet differenceTrimmingSet)
-                                              throws Exception {
+            throws Exception {
 
         Dimension tileSize = getPreferredTileSize();
         FinalMasksTilesComputing tilesComputing = new FinalMasksTilesComputing(differenceSegmentationMatrix, unionMaskProduct, differenceTrimmingSet, tileSize.width, tileSize.height);
@@ -602,7 +611,7 @@
         }
     }
 
-    public Product getOutputProduct() {
+    public Product getTargetProduct() {
         return this.targetProduct;
     }
 
