--- conflicted
+++ resolved
@@ -136,34 +136,30 @@
 
     }
 
-<<<<<<< HEAD
-//    @Override
-    public void doExecuteNew(ProgressMonitor pm) throws OperatorException {
-=======
 
     public void doExecute(ProgressMonitor pm) throws OperatorException {
 
         //TODO Jean remove
         Logger logger = Logger.getLogger("org.esa.s2tbx.fcc");
         logger.setLevel(Level.FINE);
->>>>>>> e4083689
         long startTime = System.currentTimeMillis();
 
         if (logger.isLoggable(Level.FINE)) {
             logger.log(Level.FINE, ""); // add an empty line
             logger.log(Level.FINE, "Start Forest Cover Change: imageWidth: "+this.targetProduct.getSceneRasterWidth()+", imageHeight: "+this.targetProduct.getSceneRasterHeight() + ", start time: " + new Date(startTime));
         }
-        Dimension tileSize = JAI.getDefaultTileSize();
+
         // reset the source image of the target product
         this.targetProduct.getBandAt(0).setSourceImage(null);
 
+        Dimension tileSize = JAI.getDefaultTileSize();
         int[] trimmingSourceProductBandIndices = new int[] {0, 1, 2};
         int threadCount = Runtime.getRuntime().availableProcessors() - 1;
         ExecutorService threadPool = Executors.newCachedThreadPool();
 
         try {
             ProductTrimmingResult currentResult = runTrimming(threadCount, threadPool, this.currentSourceProduct, this.currentProductBandsNames,
-                    trimmingSourceProductBandIndices, tileSize);
+                                                              trimmingSourceProductBandIndices, tileSize);
             Product currentProduct = currentResult.getProduct();
             IntSet currentSegmentationTrimmingRegionKeys = currentResult.getTrimmingRegionKeys();
             Product currentProductColorFill = currentResult.getSegmentationProductColorFill();
@@ -181,7 +177,7 @@
             previousResult = null;
 
             Product unionMaskProduct = runUnionMasksOp(threadCount, threadPool, currentSegmentationTrimmingRegionKeys, currentProductColorFill,
-                    previousSegmentationTrimmingRegionKeys, previousProductColorFill, tileSize);
+                                                       previousSegmentationTrimmingRegionKeys, previousProductColorFill, tileSize);
 
             // reset the references
             currentSegmentationTrimmingRegionKeys = null;
@@ -195,9 +191,9 @@
             }
 
             Product differenceSegmentationProduct = DifferencePixelsRegionMergingOp.runSegmentation(threadCount, threadPool, currentProduct, this.currentProductBandsNames,
-                    previousProduct, this.previousProductBandsNames, mergingCostCriterion,
-                    regionMergingCriterion, totalIterationsForSecondSegmentation, threshold,
-                    spectralWeight, shapeWeight);
+                                                                            previousProduct, this.previousProductBandsNames, mergingCostCriterion,
+                                                                            regionMergingCriterion, totalIterationsForSecondSegmentation, threshold,
+                                                                            spectralWeight, shapeWeight);
 
             // reset the references
             currentProduct = null;
@@ -221,15 +217,10 @@
         }
     }
 
-    public Product getTargetProduct() {
-        return this.targetProduct;
-    }
-
     private IntSet computeDifferenceTrimmingSet(int threadCount, Executor threadPool, Product differenceSegmentationProduct,
                                                 Product unionMaskProduct, int[] sourceBandIndices, Dimension tileSize)
             throws Exception {
 
-<<<<<<< HEAD
         Map<String, Object> parameters = new HashMap<>();
         parameters.put("sourceBandIndices", sourceBandIndices);
         Map<String, Product> sourceProducts = new HashMap<>();
@@ -248,13 +239,6 @@
 //        IntSet differenceTrimmingSet = helper.runTilesInParallel(threadCount, threadPool);
 //
 //        helper = null;
-=======
-        DifferenceRegionComputingHelper helper = new DifferenceRegionComputingHelper(differenceSegmentationProduct, currentSourceProduct, previousSourceProduct,
-                unionMaskProduct, sourceBandIndices, tileSize.width, tileSize.height);
-        IntSet differenceTrimmingSet = helper.runTilesInParallel(threadCount, threadPool);
-
-        helper = null;
->>>>>>> e4083689
         System.gc();
 
         return differenceTrimmingSet;
@@ -278,7 +262,6 @@
             logger.log(Level.FINE, "Start trimming for source product '" + sourceProduct.getName()+"'");
         }
 
-<<<<<<< HEAD
         Map<String, Object> parameters = new HashMap<>();
         parameters.put("sourceBandIndices", trimmingSourceProductBandIndices);
         Map<String, Product> sourceProducts = new HashMap<>();
@@ -296,11 +279,6 @@
 //                                                                                 tileSize.width, tileSize.height);
 //        IntSet segmentationTrimmingRegionKeys = helper.runTilesInParallel(threadCount, threadPool);
 //        helper = null;
-=======
-        TrimmingRegionComputingHelper helper = new TrimmingRegionComputingHelper(productColorFill, product, trimmingSourceProductBandIndices,
-                tileSize.width, tileSize.height);
-        IntSet segmentationTrimmingRegionKeys = helper.runTilesInParallel(threadCount, threadPool);
->>>>>>> e4083689
 
         System.gc();
 
@@ -422,7 +400,6 @@
             logger.log(Level.FINE, "Start running union mask");
         }
 
-<<<<<<< HEAD
         Map<String, Object> parameters = new HashMap<>();
         parameters.put("currentSegmentationTrimmingRegionKeys", currentSegmentationTrimmingRegionKeys);
         parameters.put("previousSegmentationTrimmingRegionKeys", previousSegmentationTrimmingRegionKeys);
@@ -435,16 +412,6 @@
         executor.execute(SubProgressMonitor.create(ProgressMonitor.NULL, 95));
         ProductData productData = operator.getProductData();
         Band targetBand = targetProduct.getBandAt(0);
-=======
-        UnionMasksHelper helper = new UnionMasksHelper(currentSegmentationSourceProduct, previousSegmentationSourceProduct, currentSegmentationTrimmingRegionKeys,
-                previousSegmentationTrimmingRegionKeys, tileSize.width, tileSize.height);
-        ProductData productData = helper.runTilesInParallel(threadCount, threadPool);
-        int sceneRasterWidth = currentSegmentationSourceProduct.getSceneRasterWidth();
-        int sceneRasterHeight = currentSegmentationSourceProduct.getSceneRasterHeight();
-        Product targetProduct = new Product("forestCoverChange", currentSegmentationSourceProduct.getProductType(), sceneRasterWidth, sceneRasterHeight);
-        targetProduct.setPreferredTileSize(tileSize);
-        Band targetBand = new Band("band_1", ProductData.TYPE_INT32, sceneRasterWidth, sceneRasterHeight);
->>>>>>> e4083689
         targetBand.setData(productData);
         targetBand.setSourceImage(null);
         targetBand.getSourceImage();
