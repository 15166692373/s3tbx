--- conflicted
+++ resolved
@@ -144,26 +144,6 @@
                 this.product.setFileLocation(inputFile.toFile());
                 this.product.setProductReader(this);
 
-<<<<<<< HEAD
-                final String dirPath = this.metadata.getImageDirectoryPath();
-                final String dirNameExtension = this.metadata.getMetadataComponent().getImageDirectoryName();
-                final String dirName = dirNameExtension.substring(0, dirNameExtension.lastIndexOf("."));
-                int levels;
-                Double bandGainPan = 0.0;
-                for (BandMetadata aBandMetadataList : bandMetadataList) {
-                    final String imageFileName = aBandMetadataList.getImageFileName();
-                    this.tiffProduct.add(ProductIO.readProduct(Paths.get(dirPath).resolve(dirName).resolve(imageFileName + IkonosConstants.IMAGE_EXTENSION).toFile()));
-                    this.tiffImageIndex++;
-                    final Band band = this.tiffProduct.get(this.tiffImageIndex - 1).getBandAt(0);
-                    if (this.tiffProduct.get(this.tiffImageIndex - 1).getSceneGeoCoding() == null &&
-                            this.product.getSceneGeoCoding() == null) {
-                        initProductTiePointGeoCoding(this.metadata, this.product);
-                    }
-                    levels = band.getSourceImage().getModel().getLevelCount();
-                    final Dimension tileSize = JAIUtils.computePreferredTileSize(band.getRasterWidth(), band.getRasterHeight(), 1);
-                    String bandName = null;
-                    Double bandGain = null;
-=======
             final String dirPath = this.metadata.getImageDirectoryPath();
             final String dirNameExtension = this.metadata.getMetadataComponent().getImageDirectoryName();
             final String dirName = dirNameExtension.substring(0, dirNameExtension.lastIndexOf("."));
@@ -181,37 +161,23 @@
                 final Dimension tileSize = JAIUtils.computePreferredTileSize(band.getRasterWidth(), band.getRasterHeight(), 1);
                 String bandName = null;
                 Double bandGain = null;
->>>>>>> 1cfdb042
-
-                    for (int bandNameIndex = 0; bandNameIndex < IkonosConstants.BAND_NAMES.length - 1; bandNameIndex++) {
-                        if (imageFileName.contains(IkonosConstants.FILE_NAMES[bandNameIndex])) {
-                            switch (IkonosConstants.BAND_NAMES[bandNameIndex]) {
-                                case "1":
-                                    bandName = "Blue";
-                                    break;
-                                case "2":
-                                    bandName = "Green";
-                                    break;
-                                case "3":
-                                    bandName = "Red";
-                                    break;
-                                case "4":
-                                    bandName = "Near";
-                                    break;
-                            }
-                            bandGain = IkonosConstants.BAND_GAIN[bandNameIndex];
-                            bandGainPan += IkonosConstants.BAND_GAIN[bandNameIndex];
+
+                for (int bandNameIndex = 0; bandNameIndex < IkonosConstants.BAND_NAMES.length - 1; bandNameIndex++) {
+                    if (imageFileName.contains(IkonosConstants.FILE_NAMES[bandNameIndex])) {
+                        switch (IkonosConstants.BAND_NAMES[bandNameIndex]) {
+                            case "1":
+                                bandName = "Blue";
+                                break;
+                            case "2":
+                                bandName = "Green";
+                                break;
+                            case "3":
+                                bandName = "Red";
+                                break;
+                            case "4":
+                                bandName = "Near";
+                                break;
                         }
-<<<<<<< HEAD
-                    }
-                    if (bandName == null) {
-                        bandName = IkonosConstants.BAND_NAMES[4];
-                        bandGain = bandGainPan / (IkonosConstants.BAND_NAMES.length - 1);
-                        final GeoCoding bandGeoCoding = this.tiffProduct.get(this.tiffImageIndex - 1).getSceneGeoCoding();
-                        if (bandGeoCoding != null && this.product.getSceneGeoCoding() == null) {
-                            this.product.setSceneGeoCoding(bandGeoCoding);
-                        }
-=======
                         bandGain = IkonosConstants.BAND_GAIN[bandNameIndex];
                     }
                 }
@@ -221,8 +187,8 @@
                     final GeoCoding bandGeoCoding = this.tiffProduct.get(this.tiffImageIndex - 1).getSceneGeoCoding();
                     if (bandGeoCoding != null && this.product.getSceneGeoCoding() == null) {
                         this.product.setSceneGeoCoding(bandGeoCoding);
->>>>>>> 1cfdb042
-                    }
+                    }
+                }
 
                     final Band targetBand = new Band(bandName, band.getDataType(), band.getRasterWidth(), band.getRasterHeight());
                     targetBand.setSpectralBandIndex(band.getSpectralBandIndex());
