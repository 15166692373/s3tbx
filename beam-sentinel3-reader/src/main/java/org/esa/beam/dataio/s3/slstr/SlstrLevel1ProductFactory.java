package org.esa.beam.dataio.s3.slstr;/*
 * Copyright (C) 2012 Brockmann Consult GmbH (info@brockmann-consult.de)
 *
 * This program is free software; you can redistribute it and/or modify it
 * under the terms of the GNU General Public License as published by the Free
 * Software Foundation; either version 3 of the License, or (at your option)
 * any later version.
 * This program is distributed in the hope that it will be useful, but WITHOUT
 * ANY WARRANTY; without even the implied warranty of MERCHANTABILITY or
 * FITNESS FOR A PARTICULAR PURPOSE. See the GNU General Public License for
 * more details.
 *
 * You should have received a copy of the GNU General Public License along
 * with this program; if not, see http://www.gnu.org/licenses/
 */

import com.bc.ceres.glevel.MultiLevelImage;
import org.esa.beam.dataio.s3.Manifest;
import org.esa.beam.dataio.s3.Sentinel3ProductReader;
import org.esa.beam.framework.dataio.ProductIO;
import org.esa.beam.framework.datamodel.Band;
import org.esa.beam.framework.datamodel.MetadataElement;
import org.esa.beam.framework.datamodel.Product;
import org.esa.beam.framework.datamodel.RasterDataNode;

import javax.media.jai.Interpolation;
import javax.media.jai.operator.ScaleDescriptor;
import java.awt.RenderingHints;
import java.awt.image.RenderedImage;
import java.io.File;
import java.io.FilenameFilter;
import java.io.IOException;
import java.util.Arrays;
import java.util.List;

public class SlstrLevel1ProductFactory extends SlstrProductFactory {

    private Character penUltimateChar;

    public SlstrLevel1ProductFactory(Sentinel3ProductReader productReader) {
        super(productReader);
    }

    @Override
    protected List<String> getFileNames(Manifest manifest) {
        final File directory = getInputFileParentDirectory();

        final String[] fileNames = directory.list(new FilenameFilter() {
            @Override
            public boolean accept(File dir, String name) {
                return name.endsWith(".nc") && (name.contains("radiance") || name.contains("flags")
                        || name.contains("geodetic_tx") || name.contains("BT") || name.contains("cartesian_tx")
                        || name.contains("indices") || name.contains("met")
                );
            }
        });


        return Arrays.asList(fileNames);
    }

    @Override
    protected double getStartOffset(MetadataElement globalAttributes) {
        final String sourceProductName = globalAttributes.getProduct().getName();
        final double startOffset = globalAttributes.getAttributeDouble("start_offset");
        if (startOffset != 0.0) {
            return startOffset;
        }
<<<<<<< HEAD
        if (sourceProductName.endsWith("_an") ||
            sourceProductName.endsWith("_bn") ||
            sourceProductName.endsWith("_cn")) {
            return 1.0;
        } else if (sourceProductName.endsWith("_ao") || sourceProductName.endsWith("_bo") ||
                   sourceProductName.endsWith("_co")) {
=======
        if (sourceBandName.endsWith("_an") ||
                sourceBandName.endsWith("_bn") ||
                sourceBandName.endsWith("_cn")) {
            return 1.0;
        } else if (sourceBandName.endsWith("_ao") || sourceBandName.endsWith("_bo") ||
                sourceBandName.endsWith("_co")) {
>>>>>>> ecb7dbaa
            return 779.0;
        } else if (sourceProductName.endsWith("_in")) {
            return 0.5;
        } else if (sourceProductName.endsWith("_io")) {
            return 389.5;
        } else if (sourceBandName.endsWith("_to")) {
            return 1.;
        }
        return startOffset;
    }

    @Override
    protected double getTrackOffset(MetadataElement globalAttributes) {
        final String sourceProductName = globalAttributes.getProduct().getName();
        final double trackOffset = globalAttributes.getAttributeDouble("track_offset");
        if (trackOffset != 0) {
            return trackOffset;
<<<<<<< HEAD
        } else if (sourceProductName.endsWith("_an") || sourceProductName.endsWith("_cn") ||
                   sourceProductName.endsWith("_bn")) {
=======
        } else if (sourceBandName.endsWith("_an") || sourceBandName.endsWith("_cn") ||
                sourceBandName.endsWith("_bn")) {
>>>>>>> ecb7dbaa
            return -960.0;
        } else if (sourceProductName.endsWith("_in")) {
            return -480.0;
<<<<<<< HEAD
        } else if (sourceProductName.endsWith("_ao") || sourceProductName.endsWith("_bo") ||
                   sourceProductName.endsWith("_co")) {
=======
        } else if (sourceBandName.endsWith("_ao") || sourceBandName.endsWith("_bo") ||
                sourceBandName.endsWith("_co")) {
>>>>>>> ecb7dbaa
            return 398.0;
        } else if (sourceProductName.endsWith("_io")) {
            return 199.0;
<<<<<<< HEAD
        } else if (sourceProductName.endsWith("_tx")) {
=======
        } else if (sourceBandName.endsWith("_tx") || sourceBandName.endsWith("_tn")) {
>>>>>>> ecb7dbaa
            return -30.0;
        } else if(sourceBandName.endsWith("_to")) {
            return -31.2;
        }
        return trackOffset;
    }

    @Override
    protected void configureTargetNode(Band sourceBand, RasterDataNode targetNode) {
        super.configureTargetNode(sourceBand, targetNode);
        final String productName = sourceBand.getProduct().getName();
        final String targetNodeName = targetNode.getName();
        if (targetNodeName.contains("BT") || targetNodeName.contains("radiance") & !(targetNodeName.contains("exception"))) {
            final String path = sourceBand.getProduct().getFileLocation().getAbsolutePath();
            String qualityProductName = productName.replace("BT", "quality").replace("radiance", "quality");
            final String qualityProductPath = path.replace(productName, qualityProductName);
            try {
                final Product product = ProductIO.readProduct(qualityProductPath);
                if (product != null) {
                    final float wavelength = product.getMetadataRoot().getElement("Variable_Attributes").getElement(
                            "band_centre").
                            getElement("values").getAttribute("data").getData().getElemFloat() * 1000;
                    ((Band) targetNode).setSpectralWavelength(wavelength);
                    final float bandwidth = product.getMetadataRoot().getElement("Variable_Attributes").getElement(
                            "bandwidth").
                            getElement("values").getAttribute("data").getData().getElemFloat() * 1000;
                    ((Band) targetNode).setSpectralBandwidth(bandwidth);
                }
            } catch (IOException e) {
                //no spectral properties can be assigned
            }
        }
    }

    @Override
    protected boolean isTiePointGrid(short[] sourceResolutions) {
        return penUltimateChar.compareTo('t') == 0;
    }

    @Override
    protected short[] getResolutions(MetadataElement globalAttributes) {
        short[] resolutions = super.getResolutions(globalAttributes);
        if (resolutions.length == 1) {
            resolutions = new short[]{resolutions[0], resolutions[0]};
        }
        final String productName = globalAttributes.getProduct().getName();
        penUltimateChar = productName.charAt(productName.length() - 2);
        if (resolutions[0] == 0 && resolutions[1] == 0) {
            if (penUltimateChar.compareTo('i') == 0) {
                resolutions = new short[]{1000, 1000};
            } else if (penUltimateChar.compareTo('t') == 0) {
                resolutions = new short[]{16000, 16000};
            } else {
                resolutions = new short[]{500, 500};
            }
        }
        return resolutions;
    }

    @Override
    protected RenderedImage modifySourceImage(short[] sourceResolutions, RenderingHints renderingHints,
                                              MultiLevelImage sourceImage) {
        final float scaleX = (float) sourceResolutions[0] / (float) referenceResolutions[0];
        final float scaleY;
        if (sourceResolutions.length == 2) {
            scaleY = (float) sourceResolutions[1] / (float) referenceResolutions[1];
        } else {
            scaleY = scaleX;
        }
        RenderedImage image = sourceImage;
        if (scaleX != 1.0 || scaleY != 1.0) {
            image = ScaleDescriptor.create(image, scaleX, scaleY, 0.0f, 0.0f,
                                           Interpolation.getInstance(Interpolation.INTERP_NEAREST),
                                           renderingHints);
        }
        return image;
    }

    @Override
    protected float[] getTiePointGridOffsets(double sourceStartOffset, double sourceTrackOffset,
                                             int subSamplingX, int subSamplingY, short[] sourceResolutions) {
        // TODO - why is the calculation different from that in the super method?
        float[] tiePointGridOffsets = new float[2];
        tiePointGridOffsets[0] = (float) ((referenceTrackOffset -
                // TODO - this cannot be correct: track offset does not have units, source resolution is given in meter;
                // subtraction of numbers with different units makes no sense
                sourceTrackOffset * sourceResolutions[0]) / referenceResolutions[0]) * subSamplingX;
        tiePointGridOffsets[1] = (float) ((sourceStartOffset * sourceResolutions[1] -
                // TODO - see above
                referenceStartOffset) / referenceResolutions[1]) * subSamplingY;
        return tiePointGridOffsets;
    }

    @Override
    protected float[] getOffsets(double sourceStartOffset, double sourceTrackOffset, short[] sourceResolutions) {
        final float offsetX = (float) (sourceTrackOffset * sourceResolutions[0] -
                referenceTrackOffset) / referenceResolutions[0];
        final float offsetY = (float) (sourceStartOffset * sourceResolutions[1] -
                referenceStartOffset) / referenceResolutions[1];
        return new float[]{offsetX, offsetY};
    }

    @Override
    protected void initialize(Product masterProduct) {
        super.initialize(masterProduct);
        referenceStartOffset *= referenceResolutions[0];
        referenceTrackOffset *= referenceResolutions[1];
    }

    @Override
    protected Product findMasterProduct() {
        final List<Product> productList = getOpenProductList();
        Product masterProduct = productList.get(0);
        for (int i = 1; i < productList.size(); i++) {
            Product product = productList.get(i);
            if (product.getSceneRasterWidth() > masterProduct.getSceneRasterWidth() &&
                    product.getSceneRasterHeight() > masterProduct.getSceneRasterHeight()) {
                masterProduct = product;
            }
        }
        return masterProduct;
    }

}<|MERGE_RESOLUTION|>--- conflicted
+++ resolved
@@ -66,27 +66,18 @@
         if (startOffset != 0.0) {
             return startOffset;
         }
-<<<<<<< HEAD
         if (sourceProductName.endsWith("_an") ||
             sourceProductName.endsWith("_bn") ||
             sourceProductName.endsWith("_cn")) {
             return 1.0;
         } else if (sourceProductName.endsWith("_ao") || sourceProductName.endsWith("_bo") ||
                    sourceProductName.endsWith("_co")) {
-=======
-        if (sourceBandName.endsWith("_an") ||
-                sourceBandName.endsWith("_bn") ||
-                sourceBandName.endsWith("_cn")) {
-            return 1.0;
-        } else if (sourceBandName.endsWith("_ao") || sourceBandName.endsWith("_bo") ||
-                sourceBandName.endsWith("_co")) {
->>>>>>> ecb7dbaa
             return 779.0;
         } else if (sourceProductName.endsWith("_in")) {
             return 0.5;
         } else if (sourceProductName.endsWith("_io")) {
             return 389.5;
-        } else if (sourceBandName.endsWith("_to")) {
+        } else if (sourceProductName.endsWith("_to")) {
             return 1.;
         }
         return startOffset;
@@ -98,33 +89,19 @@
         final double trackOffset = globalAttributes.getAttributeDouble("track_offset");
         if (trackOffset != 0) {
             return trackOffset;
-<<<<<<< HEAD
         } else if (sourceProductName.endsWith("_an") || sourceProductName.endsWith("_cn") ||
                    sourceProductName.endsWith("_bn")) {
-=======
-        } else if (sourceBandName.endsWith("_an") || sourceBandName.endsWith("_cn") ||
-                sourceBandName.endsWith("_bn")) {
->>>>>>> ecb7dbaa
             return -960.0;
         } else if (sourceProductName.endsWith("_in")) {
             return -480.0;
-<<<<<<< HEAD
         } else if (sourceProductName.endsWith("_ao") || sourceProductName.endsWith("_bo") ||
                    sourceProductName.endsWith("_co")) {
-=======
-        } else if (sourceBandName.endsWith("_ao") || sourceBandName.endsWith("_bo") ||
-                sourceBandName.endsWith("_co")) {
->>>>>>> ecb7dbaa
             return 398.0;
         } else if (sourceProductName.endsWith("_io")) {
             return 199.0;
-<<<<<<< HEAD
         } else if (sourceProductName.endsWith("_tx")) {
-=======
-        } else if (sourceBandName.endsWith("_tx") || sourceBandName.endsWith("_tn")) {
->>>>>>> ecb7dbaa
             return -30.0;
-        } else if(sourceBandName.endsWith("_to")) {
+        } else if(sourceProductName.endsWith("_to")) {
             return -31.2;
         }
         return trackOffset;
