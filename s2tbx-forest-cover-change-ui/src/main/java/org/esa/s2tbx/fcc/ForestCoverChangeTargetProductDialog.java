--- conflicted
+++ resolved
@@ -50,7 +50,11 @@
 import org.esa.snap.core.gpf.descriptor.OperatorDescriptor;
 import org.esa.snap.core.gpf.descriptor.ParameterDescriptor;
 import org.esa.snap.core.gpf.descriptor.SourceProductDescriptor;
+import org.esa.snap.core.gpf.descriptor.SourceProductsDescriptor;
+import org.esa.snap.core.gpf.descriptor.TargetProductDescriptor;
 import org.esa.snap.core.gpf.descriptor.TargetPropertyDescriptor;
+import org.esa.snap.core.gpf.internal.OperatorExecutor;
+import org.esa.snap.core.gpf.internal.OperatorProductReader;
 import org.esa.snap.core.gpf.internal.RasterDataNodeValues;
 import org.esa.snap.core.gpf.ui.DefaultIOParametersPanel;
 import org.esa.snap.core.gpf.ui.OperatorMenu;
@@ -83,7 +87,6 @@
     private JTabbedPane form;
     private PropertyDescriptor[] rasterDataNodeTypeProperties;
     private String targetProductNameSuffix;
-    private ForestCoverChangeOp forestCoverChange;
 
     public ForestCoverChangeTargetProductDialog(String operatorName, AppContext appContext, String title, String helpID) {
         super(appContext, title, ID_APPLY_CLOSE, helpID);
@@ -131,9 +134,13 @@
         TargetProductSelectorModel model = targetProductSelector.getModel();
         String productDirPath = model.getProductDir().getAbsolutePath();
         appContext.getPreferences().setPropertyString(SaveProductAsAction.PREFERENCES_KEY_LAST_PRODUCT_DIR, productDirPath);
+
+        Product targetProduct = null;
         long createTargetProductTime = 0;
         try {
-            final HashMap<String, Product> sourceProducts = ioParametersPanel.createSourceProductsMap();
+            long t0 = System.currentTimeMillis();
+            targetProduct = createTargetProduct();
+            createTargetProductTime = System.currentTimeMillis() - t0;
 
             this.forestCoverChange = new ForestCoverChangeOp(sourceProducts.get("Current Source Product"),
                     sourceProducts.get("Previous Source Product"),
@@ -206,10 +213,8 @@
             parametersPanel.add(parametersPane.createPanel());
             parametersPanel.setBorder(new EmptyBorder(4, 4, 4, 4));
             form.add("Processing Parameters", new JScrollPane(parametersPanel));
-            if (this.parameterGroupDescriptors != null) {
-                for (Map.Entry<String, List<String>> pair : this.parameterGroupDescriptors.entrySet()) {
-                    parametersPanel.add(createPanel(pair.getKey() + " parameters", this.bindingContext, pair.getValue()));
-                }
+            for (Map.Entry<String, List<String>> pair : this.parameterGroupDescriptors.entrySet()) {
+                parametersPanel.add(createPanel(pair.getKey()+ " parameters", this.bindingContext, pair.getValue()));
             }
             updateSourceProduct();
         }
@@ -456,12 +461,6 @@
             try {
                 long t0 = System.currentTimeMillis();
 
-<<<<<<< HEAD
-                operator.doExecuteNew(SubProgressMonitor.create(pm, 95));
-//                OperatorExecutor executor = OperatorExecutor.create(operator);
-//                executor.execute(SubProgressMonitor.create(pm, 95));
-=======
->>>>>>> e4083689
 
                 forestCoverChange.doExecute(SubProgressMonitor.create(pm, 95));
                 if (model.isSaveToFileSelected()) {
