package org.esa.s3tbx.c2rcc.modis;

import org.esa.s3tbx.c2rcc.C2rccConfigurable;
import org.esa.s3tbx.c2rcc.ancillary.AtmosphericAuxdata;
import org.esa.s3tbx.c2rcc.ancillary.AtmosphericAuxdataBuilder;
import org.esa.s3tbx.c2rcc.meris.C2rccMerisAlgorithm;
import org.esa.snap.core.datamodel.Band;
import org.esa.snap.core.datamodel.GeoCoding;
import org.esa.snap.core.datamodel.GeoPos;
import org.esa.snap.core.datamodel.PixelPos;
import org.esa.snap.core.datamodel.Product;
import org.esa.snap.core.gpf.OperatorException;
import org.esa.snap.core.gpf.OperatorSpi;
import org.esa.snap.core.gpf.annotations.OperatorMetadata;
import org.esa.snap.core.gpf.annotations.Parameter;
import org.esa.snap.core.gpf.annotations.SourceProduct;
import org.esa.snap.core.gpf.pointop.PixelOperator;
import org.esa.snap.core.gpf.pointop.ProductConfigurer;
import org.esa.snap.core.gpf.pointop.Sample;
import org.esa.snap.core.gpf.pointop.SourceSampleConfigurer;
import org.esa.snap.core.gpf.pointop.TargetSampleConfigurer;
import org.esa.snap.core.gpf.pointop.WritableSample;
import org.esa.snap.core.util.converters.BooleanExpressionConverter;

import java.io.IOException;

import static org.esa.s3tbx.c2rcc.C2rccCommons.*;
import static org.esa.s3tbx.c2rcc.ancillary.AncillaryCommons.*;
import static org.esa.s3tbx.c2rcc.modis.C2rccModisAlgorithm.*;
import static org.esa.s3tbx.c2rcc.util.TargetProductPreparer.*;

// todo (nf) - Add flags band and check for OOR of inputs and outputs of the NNs (https://github.com/bcdev/s3tbx-c2rcc/issues/2)
// todo (nf) - Add min/max values of NN inputs and outputs to metadata (https://github.com/bcdev/s3tbx-c2rcc/issues/3)

/**
 * The Case 2 Regional / CoastColour Operator for MODIS.
 * <p/>
 * Computes AC-reflectances and IOPs from MODIS L1C_LAC data products using
 * an neural-network approach.
 *
 * @author Norman Fomferra, Sabine Embacher
 */
<<<<<<< HEAD
@OperatorMetadata(alias = "modis.c2rcc", version = "0.9.5",
        authors = "Wolfgang Schoenfeld (HZG), Sabine Embacher, Norman Fomferra (Brockmann Consult)",
        category = "Optical Processing/Thematic Water Processing",
        copyright = "Copyright (C) 2015 by Brockmann Consult",
        description = "Performs atmospheric correction and IOP retrieval on MODIS L1C_LAC data products.")
=======
@OperatorMetadata(alias = "modis.c2rcc", version = "0.9.6",
            authors = "Wolfgang Schoenfeld (HZG), Sabine Embacher, Norman Fomferra (Brockmann Consult)",
            category = "Optical Processing/Thematic Water Processing",
            copyright = "Copyright (C) 2015 by Brockmann Consult",
            description = "Performs atmospheric correction and IOP retrieval on MODIS L1C_LAC data products.")
>>>>>>> 7a8d5815
public class C2rccModisOperator extends PixelOperator implements C2rccConfigurable {
    /*
        c2rcc ops have been removed from Graph Builder. In the layer xml they are disabled
        see https://senbox.atlassian.net/browse/SNAP-395
    */

    // Modis bands
    public static final int SOURCE_BAND_COUNT = NN_INPUT_REFLEC_WAVELENGTHS.length;
    public static final int SUN_ZEN_IX = SOURCE_BAND_COUNT;
    public static final int SUN_AZI_IX = SOURCE_BAND_COUNT + 1;
    public static final int VIEW_ZEN_IX = SOURCE_BAND_COUNT + 2;
    public static final int VIEW_AZI_IX = SOURCE_BAND_COUNT + 3;

    // Modis Targets
    public static final int REFLEC_BAND_COUNT = NN_INPUT_REFLEC_WAVELENGTHS.length;

    public static final int REFLEC_1_IX = 0;
    public static final int IOP_APIG_IX = REFLEC_BAND_COUNT;
    public static final int IOP_ADET_IX = REFLEC_BAND_COUNT + 1;
    public static final int IOP_AGELB_IX = REFLEC_BAND_COUNT + 2;
    public static final int IOP_BPART_IX = REFLEC_BAND_COUNT + 3;
    public static final int IOP_BWIT_IX = REFLEC_BAND_COUNT + 4;

    public static final int RTOSA_RATIO_MIN_IX = REFLEC_BAND_COUNT + 5;
    public static final int RTOSA_RATIO_MAX_IX = REFLEC_BAND_COUNT + 6;
    public static final int L2_FLAGS_IX = REFLEC_BAND_COUNT + 7;

    public static final int RTOSA_IN_1_IX = REFLEC_BAND_COUNT + 8;
    public static final int RTOSA_OUT_1_IX = RTOSA_IN_1_IX + REFLEC_BAND_COUNT;

    public static final String SOURCE_RADIANCE_NAME_PREFIX = "rhot_";
    static final String RASTER_NAME_SOLAR_ZENITH = "solz";
    static final String RASTER_NAME_SOLAR_AZIMUTH = "sola";
    static final String RASTER_NAME_VIEW_AZIMUTH = "sena";
    static final String RASTER_NAME_VIEW_ZENITH = "senz";
    static final String[] GEOMETRY_ANGLE_NAMES = {RASTER_NAME_SOLAR_ZENITH, RASTER_NAME_SOLAR_AZIMUTH,
            RASTER_NAME_VIEW_ZENITH, RASTER_NAME_VIEW_AZIMUTH};
    static final String FLAG_BAND_NAME = "l2_flags";

    @SourceProduct(label = "MODIS L1C product",
            description = "MODIS L1C source product.")
    private Product sourceProduct;


    @SourceProduct(description = "The first product providing ozone values for ozone interpolation. " +
            "Use either this in combination with other start- and end-products (tomsomiEndProduct, " +
            "ncepStartProduct, ncepEndProduct) or atmosphericAuxdataPath to use ozone and air pressure " +
            "aux data for calculations.",
            optional = true,
            label = "Ozone interpolation start product (TOMSOMI)")
    private Product tomsomiStartProduct;

    @SourceProduct(description = "The second product providing ozone values for ozone interpolation. " +
            "Use either this in combination with other start- and end-products (tomsomiStartProduct, " +
            "ncepStartProduct, ncepEndProduct) or atmosphericAuxdataPath to use ozone and air pressure " +
            "aux data for calculations.",
            optional = true,
            label = "Ozone interpolation end product (TOMSOMI)")
    private Product tomsomiEndProduct;

    @SourceProduct(description = "The first product providing air pressure values for pressure interpolation. " +
            "Use either this in combination with other start- and end-products (tomsomiStartProduct, " +
            "tomsomiEndProduct, ncepEndProduct) or atmosphericAuxdataPath to use ozone and air pressure " +
            "aux data for calculations.",
            optional = true,
            label = "Air pressure interpolation start product (NCEP)")
    private Product ncepStartProduct;

    @SourceProduct(description = "The second product providing air pressure values for pressure interpolation. " +
            "Use either this in combination with other start- and end-products (tomsomiStartProduct, " +
            "tomsomiEndProduct, ncepStartProduct) or atmosphericAuxdataPath to use ozone and air pressure " +
            "aux data for calculations.",
            optional = true,
            label = "Air pressure interpolation end product (NCEP)")
    private Product ncepEndProduct;

    @Parameter(label = "Valid-pixel expression",
            defaultValue = "!(l2_flags.LAND ||  max(rhot_412,max(rhot_443,max(rhot_488,max(rhot_531,max(rhot_547,max(rhot_555,max(rhot_667,max(rhot_678,max(rhot_748,rhot_869)))))))))>0.25)",
            converter = BooleanExpressionConverter.class)
    private String validPixelExpression;

    @Parameter(defaultValue = "35.0", unit = "PSU", interval = "(0, 100)")
    private double salinity;

    @Parameter(defaultValue = "15.0", unit = "C", interval = "(-50, 50)")
    private double temperature;

    @Parameter(defaultValue = "" + C2rccMerisAlgorithm.ozone_default, unit = "DU", interval = "(0, 1000)")
    private double ozone;

    @Parameter(defaultValue = "" + C2rccMerisAlgorithm.pressure_default, unit = "hPa", interval = "(0, 2000)", label = "Air Pressure")
    private double press;

    @Parameter(description = "Path to the atmospheric auxiliary data directory. Use either this or tomsomiStartProduct, " +
            "tomsomiEndProduct, ncepStartProduct and ncepEndProduct to use ozone and air pressure aux data " +
            "for calculations. If the auxiliary data needed for interpolation not available in this " +
            "path, the data will automatically downloaded.")
    private String atmosphericAuxDataPath;

    @Parameter(defaultValue = "false", label = "Output top-of-standard-atmosphere (TOSA) reflectances")
    private boolean outputRtosa;

    @Parameter(defaultValue = "true", description =
            "Reflectance values in the target product shall be radiance reflectances, otherwise irradiance reflectances are written",
            label = "Output reflectances as radiance reflectance")
    private boolean outputAsRrs;

    @Parameter(defaultValue = "false", label = "Output the input angle bands sena, senz, sola and solz")
    private boolean outputAngles;

    private C2rccModisAlgorithm algorithm;
    private AtmosphericAuxdata atmosphericAuxdata;

    public static boolean isValidInput(Product product) {
        for (int wl : NN_INPUT_REFLEC_WAVELENGTHS) {
            if (!product.containsBand("rhot_" + wl)) {
                return false;
            }
        }
        if (!product.containsBand("l2_flags")) {
            return false;
        }
        if (!product.containsBand(RASTER_NAME_SOLAR_ZENITH)) {
            return false;
        }
        if (!product.containsBand(RASTER_NAME_SOLAR_AZIMUTH)) {
            return false;
        }
        if (!product.containsBand("senz")) {
            return false;
        }
        if (!product.containsBand(RASTER_NAME_VIEW_AZIMUTH)) {
            return false;
        }
        return true;
    }

    @Override
    public void setSalinity(double salinity) {
        this.salinity = salinity;
    }

    @Override
    public void setTemperature(double temperature) {
        this.temperature = temperature;
    }

    @Override
    public void setOzone(double ozone) {
        this.ozone = ozone;
    }

    @Override
    public void setPress(double press) {
        this.press = press;
    }

    @Override
    public void setValidPixelExpression(String validPixelExpression) {
        this.validPixelExpression = validPixelExpression;
    }

    @Override
    public void setAtmosphericAuxDataPath(String atmosphericAuxDataPath) {
        this.atmosphericAuxDataPath = atmosphericAuxDataPath;
    }

    @Override
    public void setTomsomiStartProduct(Product tomsomiStartProduct) {
        this.tomsomiStartProduct = tomsomiStartProduct;
    }

    @Override
    public void setTomsomiEndProduct(Product tomsomiEndProduct) {
        this.tomsomiEndProduct = tomsomiEndProduct;
    }

    @Override
    public void setNcepStartProduct(Product ncepStartProduct) {
        this.ncepStartProduct = ncepStartProduct;
    }

    @Override
    public void setNcepEndProduct(Product ncepEndProduct) {
        this.ncepEndProduct = ncepEndProduct;
    }

    @Override
    public void setOutputRtosa(boolean outputRtosa) {
        this.outputRtosa = outputRtosa;
    }

    @Override
    public void outputAsRrs(boolean asRrs) {
        outputAsRrs = asRrs;
    }

    public void setOutputAngles(boolean outputAngles) {
        this.outputAngles = outputAngles;
    }

    @Override
    public void dispose() {
        super.dispose();
        if (atmosphericAuxdata != null) {
            atmosphericAuxdata.dispose();
            atmosphericAuxdata = null;
        }
    }

    @Override
    protected void computePixel(int x, int y, Sample[] sourceSamples, WritableSample[] targetSamples) {

        double[] toa_ref = new double[SOURCE_BAND_COUNT];
        for (int i = 0; i < SOURCE_BAND_COUNT; i++) {
            toa_ref[i] = sourceSamples[i].getDouble();
        }

        GeoCoding geoCoding = sourceProduct.getSceneGeoCoding();
        PixelPos pixelPos = new PixelPos(x + 0.5, y + 0.5);
        double mjd = sourceProduct.getSceneTimeCoding().getMJD(pixelPos);
        GeoPos geoPos = geoCoding.getGeoPos(pixelPos, new GeoPos());

        double ozone = fetchOzone(atmosphericAuxdata, mjd, geoPos.lat, geoPos.lon);
        double atmPress = fetchSurfacePressure(atmosphericAuxdata, mjd, geoPos.lat, geoPos.lon);
        C2rccModisAlgorithm.Result result = algorithm.processPixel(
                toa_ref,
                sourceSamples[SUN_ZEN_IX].getDouble(),
                sourceSamples[SUN_AZI_IX].getDouble(),
                sourceSamples[VIEW_ZEN_IX].getDouble(),
                sourceSamples[VIEW_AZI_IX].getDouble(),
                atmPress,
                ozone
        );

        for (int i = 0; i < result.rw.length; i++) {
            targetSamples[i].set(result.rw[i]);
        }

        for (int i = 0; i < result.iops.length; i++) {
            targetSamples[result.rw.length + i].set(result.iops[i]);
        }

        targetSamples[RTOSA_RATIO_MIN_IX].set(result.rtosa_ratio_min);
        targetSamples[RTOSA_RATIO_MAX_IX].set(result.rtosa_ratio_max);
        targetSamples[L2_FLAGS_IX].set(result.flags);

        if (outputAngles) {
            final int targetStartIdx = L2_FLAGS_IX + 1;
            for (int i = 0; i < GEOMETRY_ANGLE_NAMES.length; i++) {
                targetSamples[targetStartIdx + i].set(sourceSamples[SUN_ZEN_IX + i].getFloat());
            }
        }

        if (outputRtosa) {
            final int offset = outputAngles ? GEOMETRY_ANGLE_NAMES.length : 0;
            for (int i = 0; i < result.rtosa_in.length; i++) {
                targetSamples[RTOSA_IN_1_IX + offset + i].set(result.rtosa_in[i]);
            }
            for (int i = 0; i < result.rtosa_out.length; i++) {
                targetSamples[RTOSA_OUT_1_IX + offset + i].set(result.rtosa_out[i]);
            }
        }
    }

    @Override
    protected void configureSourceSamples(SourceSampleConfigurer sc) throws OperatorException {
        sc.setValidPixelMask(validPixelExpression);
        for (int i = 0; i < NN_INPUT_REFLEC_WAVELENGTHS.length; i++) {
            int wl = NN_INPUT_REFLEC_WAVELENGTHS[i];
            sc.defineSample(i, "rhot_" + wl);
        }
        sc.defineSample(SUN_ZEN_IX, RASTER_NAME_SOLAR_ZENITH);
        sc.defineSample(SUN_AZI_IX, RASTER_NAME_SOLAR_AZIMUTH);
        sc.defineSample(VIEW_ZEN_IX, RASTER_NAME_VIEW_ZENITH);
        sc.defineSample(VIEW_AZI_IX, RASTER_NAME_VIEW_AZIMUTH);
    }

    @Override
    protected void configureTargetSamples(TargetSampleConfigurer sc) throws OperatorException {
        for (int i = 0; i < NN_INPUT_REFLEC_WAVELENGTHS.length; i++) {
            sc.defineSample(i, "reflec_" + NN_INPUT_REFLEC_WAVELENGTHS[i]);
        }
        sc.defineSample(IOP_APIG_IX, "iop_apig");
        sc.defineSample(IOP_ADET_IX, "iop_adet");
        sc.defineSample(IOP_AGELB_IX, "iop_agelb");
        sc.defineSample(IOP_BPART_IX, "iop_bpart");
        sc.defineSample(IOP_BWIT_IX, "iop_bwit");

        sc.defineSample(RTOSA_RATIO_MIN_IX, "rtosa_ratio_min");
        sc.defineSample(RTOSA_RATIO_MAX_IX, "rtosa_ratio_max");
        sc.defineSample(L2_FLAGS_IX, "l2_qflags");

        if (outputAngles) {
            final int startIndex = L2_FLAGS_IX + 1;
            for (int i = 0; i < GEOMETRY_ANGLE_NAMES.length; i++) {
                String angleName = GEOMETRY_ANGLE_NAMES[i];
                sc.defineSample(startIndex + i, angleName);
            }
        }

        if (outputRtosa) {
            final int angleOffset = outputAngles ? GEOMETRY_ANGLE_NAMES.length : 0;
            for (int i = 0; i < NN_INPUT_REFLEC_WAVELENGTHS.length; i++) {
                int wl = NN_INPUT_REFLEC_WAVELENGTHS[i];
                sc.defineSample(RTOSA_IN_1_IX + angleOffset + i, "rtosa_in_" + wl);
            }
            for (int i = 0; i < NN_INPUT_REFLEC_WAVELENGTHS.length; i++) {
                int wl = NN_INPUT_REFLEC_WAVELENGTHS[i];
                sc.defineSample(RTOSA_OUT_1_IX + angleOffset + i, "rtosa_out_" + wl);
            }
        }
    }

    @Override
    protected void configureTargetProduct(ProductConfigurer productConfigurer) {
        super.configureTargetProduct(productConfigurer);
        productConfigurer.copyMetadata();
        Product targetProduct = productConfigurer.getTargetProduct();
        prepareTargetProduct(targetProduct, sourceProduct, "rhot_", NN_INPUT_REFLEC_WAVELENGTHS, outputRtosa);

        if (outputAngles) {
            for (String angleName : GEOMETRY_ANGLE_NAMES) {
                final Band band = sourceProduct.getBand(angleName);
                addBand(targetProduct, angleName, band.getUnit(), band.getDescription());
            }
        }
    }

    @Override
    protected void prepareInputs() throws OperatorException {
        for (int wl : NN_INPUT_REFLEC_WAVELENGTHS) {
            assertSourceBand(SOURCE_RADIANCE_NAME_PREFIX + wl);
        }
        assertSourceBand(FLAG_BAND_NAME);

        if (sourceProduct.getSceneGeoCoding() == null) {
            throw new OperatorException("The source product must be geo-coded.");
        }

        try {
            algorithm = new C2rccModisAlgorithm();
        } catch (IOException e) {
            throw new OperatorException(e);
        }

        algorithm.setTemperature(temperature);
        algorithm.setSalinity(salinity);

        ensureTimeCoding_Fallback(sourceProduct);
        initAtmosphericAuxdata();
    }

    private void initAtmosphericAuxdata() {
        AtmosphericAuxdataBuilder auxdataBuilder = new AtmosphericAuxdataBuilder();
        auxdataBuilder.setOzone(ozone);
        auxdataBuilder.setSurfacePressure(press);
        auxdataBuilder.useAtmosphericAuxDataPath(atmosphericAuxDataPath);
        auxdataBuilder.useTomsomiProducts(tomsomiStartProduct, tomsomiEndProduct);
        auxdataBuilder.useNcepProducts(ncepStartProduct, ncepEndProduct);
        try {
            atmosphericAuxdata = auxdataBuilder.create();
        } catch (Exception e) {
            throw new OperatorException("Could not create provider for atmospheric auxdata");
        }
    }

    private void assertSourceBand(String name) {
        if (sourceProduct.getBand(name) == null) {
            throw new OperatorException("Invalid source product, band '" + name + "' required");
        }
    }

    public static class Spi extends OperatorSpi {

        public Spi() {
            super(C2rccModisOperator.class);
        }
    }
}<|MERGE_RESOLUTION|>--- conflicted
+++ resolved
@@ -40,19 +40,11 @@
  *
  * @author Norman Fomferra, Sabine Embacher
  */
-<<<<<<< HEAD
-@OperatorMetadata(alias = "modis.c2rcc", version = "0.9.5",
-        authors = "Wolfgang Schoenfeld (HZG), Sabine Embacher, Norman Fomferra (Brockmann Consult)",
-        category = "Optical Processing/Thematic Water Processing",
-        copyright = "Copyright (C) 2015 by Brockmann Consult",
-        description = "Performs atmospheric correction and IOP retrieval on MODIS L1C_LAC data products.")
-=======
 @OperatorMetadata(alias = "modis.c2rcc", version = "0.9.6",
             authors = "Wolfgang Schoenfeld (HZG), Sabine Embacher, Norman Fomferra (Brockmann Consult)",
             category = "Optical Processing/Thematic Water Processing",
             copyright = "Copyright (C) 2015 by Brockmann Consult",
             description = "Performs atmospheric correction and IOP retrieval on MODIS L1C_LAC data products.")
->>>>>>> 7a8d5815
 public class C2rccModisOperator extends PixelOperator implements C2rccConfigurable {
     /*
         c2rcc ops have been removed from Graph Builder. In the layer xml they are disabled
