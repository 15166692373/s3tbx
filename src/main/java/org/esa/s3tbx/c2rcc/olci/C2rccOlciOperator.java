--- conflicted
+++ resolved
@@ -67,19 +67,11 @@
  *
  * @author Norman Fomferra
  */
-<<<<<<< HEAD
-@OperatorMetadata(alias = "olci.c2rcc", version = "0.9.5",
-        authors = "Roland Doerffer, Sabine Embacher (Brockmann Consult)",
-        category = "Optical Processing/Thematic Water Processing",
-        copyright = "Copyright (C) 2015 by Brockmann Consult",
-        description = "Performs atmospheric correction and IOP retrieval with uncertainties on OLCI L1b data products.")
-=======
 @OperatorMetadata(alias = "olci.c2rcc", version = "0.9.6",
             authors = "Roland Doerffer, Sabine Embacher (Brockmann Consult)",
             category = "Optical Processing/Thematic Water Processing",
             copyright = "Copyright (C) 2015 by Brockmann Consult",
             description = "Performs atmospheric correction and IOP retrieval with uncertainties on OLCI L1b data products.")
->>>>>>> 7a8d5815
 public class C2rccOlciOperator extends PixelOperator implements C2rccConfigurable {
     /*
         c2rcc ops have been removed from Graph Builder. In the layer xml they are disabled
