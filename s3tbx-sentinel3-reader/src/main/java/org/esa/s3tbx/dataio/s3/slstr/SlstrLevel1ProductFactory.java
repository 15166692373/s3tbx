package org.esa.s3tbx.dataio.s3.slstr;/*
 * Copyright (C) 2012 Brockmann Consult GmbH (info@brockmann-consult.de)
 *
 * This program is free software; you can redistribute it and/or modify it
 * under the terms of the GNU General Public License as published by the Free
 * Software Foundation; either version 3 of the License, or (at your option)
 * any later version.
 * This program is distributed in the hope that it will be useful, but WITHOUT
 * ANY WARRANTY; without even the implied warranty of MERCHANTABILITY or
 * FITNESS FOR A PARTICULAR PURPOSE. See the GNU General Public License for
 * more details.
 *
 * You should have received a copy of the GNU General Public License along
 * with this program; if not, see http://www.gnu.org/licenses/
 */

import com.bc.ceres.glevel.support.DefaultMultiLevelImage;
import com.bc.ceres.glevel.support.DefaultMultiLevelModel;
import com.bc.ceres.glevel.support.DefaultMultiLevelSource;
import org.esa.s3tbx.dataio.s3.Manifest;
import org.esa.s3tbx.dataio.s3.Sentinel3ProductReader;
import org.esa.snap.core.dataio.geocoding.*;
import org.esa.snap.core.dataio.geocoding.forward.PixelForward;
import org.esa.snap.core.dataio.geocoding.inverse.PixelQuadTreeInverse;
import org.esa.snap.core.dataio.geocoding.util.RasterUtils;
import org.esa.snap.core.datamodel.*;
import org.esa.snap.core.image.ImageManager;
import org.esa.snap.core.image.ResolutionLevel;
import org.esa.snap.core.util.ProductUtils;
import org.esa.snap.dataio.netcdf.metadata.profiles.cf.CfBandPart;
import org.esa.snap.dataio.netcdf.util.AbstractNetcdfMultiLevelImage;
import org.esa.snap.dataio.netcdf.util.DataTypeUtils;
import org.esa.snap.dataio.netcdf.util.NetcdfFileOpener;
import org.esa.snap.dataio.netcdf.util.NetcdfOpImage;
import org.esa.snap.runtime.Config;
import org.geotools.referencing.operation.transform.AffineTransform2D;
import ucar.ma2.DataType;
import ucar.nc2.NetcdfFile;
import ucar.nc2.Variable;

import java.awt.*;
import java.awt.geom.AffineTransform;
import java.awt.geom.NoninvertibleTransformException;
import java.awt.image.RenderedImage;
import java.io.File;
import java.io.IOException;
import java.util.ArrayList;
import java.util.HashMap;
import java.util.List;
import java.util.Map;
import java.util.prefs.Preferences;

public class SlstrLevel1ProductFactory extends SlstrProductFactory {

    public final static String SLSTR_L1B_USE_PIXELGEOCODINGS = "s3tbx.reader.slstrl1b.pixelGeoCodings";
    private final static String SLSTR_L1B_PIXEL_GEOCODING_FORWARD = "s3tbx.reader.slstrl1b.pixelGeoCodings.forward";
    private final static String SLSTR_L1B_PIXEL_GEOCODING_INVERSE = "s3tbx.reader.slstrl1b.pixelGeoCodings.inverse";
    public final static String SLSTR_L1B_LOAD_ORPHAN_PIXELS = "s3tbx.reader.slstrl1b.loadOrphanPixels";
    public final static String SLSTR_L1B_CUSTOM_CALIBRATION = "s3tbx.reader.slstrl1b.applyCustomCalibration";
    public final static String SLSTR_L1B_S3MPC_CALIBRATION = "s3tbx.reader.slstrl1b.applyS3MPCCalibration";
    private final static String SLSTR_L1B_CALIBRATION_PATTERN = "s3tbx.reader.slstrl1b.ID.calibration.TYPE";
    private final static double SLSTR_L1B_S3MPC_S5_NADIR_ADJUSTMENT_FACTOR = 1.12;
    private final static double SLSTR_L1B_S3MPC_S6_NADIR_ADJUSTMENT_FACTOR = 1.13;
    private final static double SLSTR_L1B_S3MPC_S5_OBLIQUE_ADJUSTMENT_FACTOR = 1.15;
    private final static double SLSTR_L1B_S3MPC_S6_OBLIQUE_ADJUSTMENT_FACTOR = 1.14;

    private final static String[] EXCLUDED_IDS = new String[]{
            "ADFData"
    };
    private final Map<String, String> gridTypeToGridIndex;
    private final Map<String, Double> gridIndexToTrackOffset;
    private final Map<String, Double> gridIndexToStartOffset;
    private Map<String, Float> nameToWavelengthMap;
    private Map<String, Float> nameToBandwidthMap;
    private Map<String, Integer> nameToIndexMap;
    private Map<String, GeoCoding> geoCodingMap;
    private List<NetcdfFile> netcdfFileList;


    public SlstrLevel1ProductFactory(Sentinel3ProductReader productReader) {
        super(productReader);
        gridTypeToGridIndex = new HashMap<>();
        gridTypeToGridIndex.put("F1", "f");
        gridTypeToGridIndex.put("1 km", "i");
        gridTypeToGridIndex.put("0.5 km stripe A", "a");
        gridTypeToGridIndex.put("0.5 km stripe B", "b");
        gridTypeToGridIndex.put("0.5 km TDI", "c");
        gridTypeToGridIndex.put("Tie Points", "t");
        gridIndexToTrackOffset = new HashMap<>();
        gridIndexToStartOffset = new HashMap<>();
        nameToWavelengthMap = new HashMap<>();
        nameToBandwidthMap = new HashMap<>();
        nameToIndexMap = new HashMap<>();
        geoCodingMap = new HashMap<>();
        netcdfFileList = new ArrayList<>();
    }

    protected Double getStartOffset(String gridIndex) {
        return gridIndexToStartOffset.get(gridIndex);
    }

    protected Double getTrackOffset(String gridIndex) {
        return gridIndexToTrackOffset.get(gridIndex);
    }

    protected String getProductSpecificMetadataElementName() {
        return "slstrProductInformation";
    }

    @Override
    protected void processProductSpecificMetadata(MetadataElement metadataElement) {
        final MetadataElement productInformationElement = metadataElement.getElement(getProductSpecificMetadataElementName());
        final Product masterProduct = findMasterProduct();
        final int numberOfMasterColumns = masterProduct.getSceneRasterWidth();
        final int numberOfMasterRows = masterProduct.getSceneRasterHeight();
        for (MetadataElement infoElement : productInformationElement.getElements()) {
            final String infoElementName = infoElement.getName();
            if (infoElementName.endsWith("ImageSize")) {
                if (infoElement.containsAttribute("grid")) {
                    String firstLetter = gridTypeToGridIndex.get(infoElement.getAttribute("grid").getData().getElemString());
                    String index;
                    if (infoElementName.equals("nadirImageSize")) {
                        index = firstLetter + "n";
                    } else {
                        index = firstLetter + "o";
                    }
                    MetadataAttribute startOffsetAttribute = infoElement.getAttribute("startOffset");
                    MetadataAttribute trackOffsetAttribute = infoElement.getAttribute("trackOffset");
                    double startOffset = startOffsetAttribute != null ? Double.parseDouble(startOffsetAttribute.getData().getElemString()) : 0.0;
                    double trackOffset = trackOffsetAttribute != null ? Double.parseDouble(trackOffsetAttribute.getData().getElemString()) : 0.0;
                    gridIndexToStartOffset.put(index, startOffset);
                    gridIndexToTrackOffset.put(index, trackOffset);
                    if (firstLetter.equals("t")) {
                        gridIndexToStartOffset.put("tx", startOffset);
                        gridIndexToTrackOffset.put("tx", trackOffset);
                    }
                    int numberOfRows = Integer.parseInt(infoElement.getAttribute("rows").getData().getElemString());
                    int numberOfColumns = Integer.parseInt(infoElement.getAttribute("columns").getData().getElemString());
                    if (numberOfColumns == numberOfMasterColumns && numberOfRows == numberOfMasterRows) {
                        setReferenceStartOffset(startOffset);
                        setReferenceTrackOffset(trackOffset);
                        setReferenceResolutions(getResolutions(index));
                    }
                }
            }
            if (infoElementName.equals("bandDescriptions")) {
                for (int j = 0; j < infoElement.getNumElements(); j++) {
                    final MetadataElement bandElement = infoElement.getElementAt(j);
                    final String bandName = bandElement.getAttribute("name").getData().getElemString();
                    float wavelength = Float.parseFloat(bandElement.getAttribute("centralWavelength").getData().getElemString());
                    //consider case that wavelength is given in micro meters
                    if (wavelength < 100) {
                        wavelength *= 1000;
                    }
                    float bandWidth = Float.parseFloat(bandElement.getAttribute("bandWidth").getData().getElemString());
                    if (bandWidth <= 1.0) {
                        bandWidth *= 1000;
                    }
                    nameToWavelengthMap.put(bandName, wavelength);
                    nameToBandwidthMap.put(bandName, bandWidth);
                    nameToIndexMap.put(bandName, j);
                }
            }
        }
    }

    protected void addProductSpecificMetadata(Product targetProduct) {
        MetadataElement root = targetProduct.getMetadataRoot();
        String[] subElements = new String[]{"S1", "S2", "S3", "S4", "S5", "S6", "S7", "S8", "S9", "F1", "F2",
                "Nadir", "Oblique"};
        for (String subElement : subElements) {
            root.addElement(new MetadataElement(subElement));
        }
        List<Product> openProductList = getOpenProductList();
        for (final Product p : openProductList) {
            for (final MetadataElement element : p.getMetadataRoot().getElement("Variable_Attributes").getElements()) {
                MetadataElement addTo = root;
                for (String subElement : subElements) {
                    if (element.getDisplayName().startsWith(subElement)) {
                        addTo = root.getElement(subElement);
                    }
                }
                if (!addTo.containsElement(element.getDisplayName())) {
                    addTo.addElement(element.createDeepClone());
                }
            }
        }
    }

    @Override
    protected void configureTargetNode(Band sourceBand, RasterDataNode targetNode) {
        final String sourceBandName = sourceBand.getName();
        final String sourceBandNameStart = sourceBandName.substring(0, 2);
        if (nameToWavelengthMap.containsKey(sourceBandNameStart)) {
            ((Band) targetNode).setSpectralWavelength(nameToWavelengthMap.get(sourceBandNameStart));
            ((Band) targetNode).setSpectralBandIndex(nameToIndexMap.get(sourceBandNameStart));
            ((Band) targetNode).setSpectralBandwidth(nameToBandwidthMap.get(sourceBandNameStart));
            applyFactorAndOffset(targetNode);
        }
        configureDescription(sourceBand, targetNode);
    }

    private void applyFactorAndOffset(RasterDataNode targetNode) {
        double scalingOffset = targetNode.getScalingOffset();
        double scalingFactor = targetNode.getScalingFactor();
        double adjustmentFactor = 1.0;
        if (applyCustomCalibration()) {
            final double calibrationOffset = getCalibrationOffset(targetNode.getName());
            if (!Double.isNaN(calibrationOffset)) {
                scalingOffset = calibrationOffset;
            }
            final double calibrationFactor = getCalibrationFactor(targetNode.getName());
            if (!Double.isNaN(calibrationFactor)) {
                scalingFactor = calibrationFactor;
            }
            final double calibrationAdjustmentFactor = getCalibrationAdjustmentFactor(targetNode.getName());
            if (!Double.isNaN(calibrationAdjustmentFactor)) {
                adjustmentFactor = calibrationAdjustmentFactor;
            }
        }
        if (applyS3MPCCalibration()) {
            double s3mpcAdjustmentFactor = getS3MPCAdjustmentFactor(targetNode.getName());
            if (!Double.isNaN(s3mpcAdjustmentFactor)) {
                adjustmentFactor = s3mpcAdjustmentFactor;
            }
        }
        targetNode.setScalingOffset(scalingOffset * adjustmentFactor);
        targetNode.setScalingFactor(scalingFactor * adjustmentFactor);
    }

    private double getCalibrationOffset(String sourceBandName) {
        String calibrationOffsetPropertyName =
                SLSTR_L1B_CALIBRATION_PATTERN.replace("ID", sourceBandName.toLowerCase()).replace("TYPE", "offset");
        return Config.instance("s3tbx").load().preferences().getDouble(calibrationOffsetPropertyName, Double.NaN);
    }

    private double getCalibrationFactor(String sourceBandName) {
        String calibrationFactorPropertyName =
                SLSTR_L1B_CALIBRATION_PATTERN.replace("ID", sourceBandName.toLowerCase()).replace("TYPE", "factor");
        return Config.instance("s3tbx").load().preferences().getDouble(calibrationFactorPropertyName, Double.NaN);
    }

    private double getCalibrationAdjustmentFactor(String sourceBandName) {
        String calibrationFactorPropertyName =
                SLSTR_L1B_CALIBRATION_PATTERN.replace("ID", sourceBandName.toLowerCase()).
                        replace("TYPE", "adjustment_factor");
        return Config.instance("s3tbx").load().preferences().getDouble(calibrationFactorPropertyName, Double.NaN);
    }

    private double getS3MPCAdjustmentFactor(String sourceBandName) {
        if (sourceBandName.toLowerCase().startsWith("s5_radiance")) {
            if (sourceBandName.toLowerCase().endsWith("n")) {
                return SLSTR_L1B_S3MPC_S5_NADIR_ADJUSTMENT_FACTOR;
            } else if (sourceBandName.toLowerCase().endsWith("o")) {
                return SLSTR_L1B_S3MPC_S5_OBLIQUE_ADJUSTMENT_FACTOR;
            }
        } else if (sourceBandName.toLowerCase().startsWith("s6_radiance")) {
            if (sourceBandName.toLowerCase().endsWith("n")) {
                return SLSTR_L1B_S3MPC_S6_NADIR_ADJUSTMENT_FACTOR;
            } else if (sourceBandName.toLowerCase().endsWith("o")) {
                return SLSTR_L1B_S3MPC_S6_OBLIQUE_ADJUSTMENT_FACTOR;
            }
        }
        return Double.NaN;
    }

    protected void configureDescription(Band sourceBand, RasterDataNode targetNode) {
        final String sourceBandName = sourceBand.getName();
        String gridIndex = getGridIndex(sourceBandName);
        if (gridIndex.startsWith("i") || gridIndex.startsWith("f")) {
            String description = sourceBand.getDescription();
            if (description == null) {
                targetNode.setDescription("(1 km)");
            } else {
                targetNode.setDescription(description + " (1 km)");
            }
        } else if (gridIndex.startsWith("a") || sourceBandName.startsWith("b") || sourceBandName.startsWith("c")) {
            String description = sourceBand.getDescription();
            if (description == null) {
                targetNode.setDescription("(500 m)");
            } else {
                targetNode.setDescription(description + " (500 m)");
            }
        }
    }

    @Override
    protected List<String> getFileNames(Manifest manifest) {
        return manifest.getFileNames(EXCLUDED_IDS);
    }

    @Override
    protected Product findMasterProduct() {
        final List<Product> productList = getOpenProductList();
        Product masterProduct = new Product("dummy", "dummy", 1, 1);
        for (int i = 1; i < productList.size(); i++) {
            Product product = productList.get(i);
<<<<<<< HEAD
            if (product.getSceneRasterWidth() > masterProduct.getSceneRasterWidth() &&
                    product.getSceneRasterHeight() > masterProduct.getSceneRasterHeight() &&
                    !product.getName().contains("flags")) {
=======
            if (product.getSceneRasterWidth() >= masterProduct.getSceneRasterWidth() &&
                    product.getSceneRasterHeight() >= masterProduct.getSceneRasterHeight() &&
                    !product.getName().contains("flags") &&
                    !product.getName().endsWith("tx") &&
                    !product.getName().endsWith("to") &&
                    !product.getName().endsWith("tn")) {
>>>>>>> 4696ad99
                masterProduct = product;
            }
        }
        return masterProduct;
    }

    @Override
    protected void addDataNodes(Product masterProduct, Product targetProduct) throws IOException {
        super.addDataNodes(masterProduct, targetProduct);

        if (isOrphanPixelsAllowed()) {
            for (final Product sourceProduct : getOpenProductList()) {
                loadOrphanPixelBands(targetProduct, sourceProduct);
            }
        }
    }

    @Override
    protected RasterDataNode addSpecialNode(Product masterProduct, Band sourceBand, Product targetProduct) {
        final String sourceBandName = sourceBand.getName();
        String gridIndex = getGridIndex(sourceBandName);
        final Double sourceStartOffset = getStartOffset(gridIndex);
        final Double sourceTrackOffset = getTrackOffset(gridIndex);
        if (sourceStartOffset != null && sourceTrackOffset != null) {
            final short[] sourceResolutions = getResolutions(gridIndex);
            if (gridIndex.startsWith("t")) {
                return copyTiePointGrid(sourceBand, targetProduct, sourceStartOffset, sourceTrackOffset, sourceResolutions);
            } else {
                final Band targetBand = new Band(sourceBandName, sourceBand.getDataType(),
                        sourceBand.getRasterWidth(), sourceBand.getRasterHeight());
                targetProduct.addBand(targetBand);
                ProductUtils.copyRasterDataNodeProperties(sourceBand, targetBand);
                final RenderedImage sourceRenderedImage = sourceBand.getSourceImage().getImage(0);
                //todo remove commented lines when resampling works with scenetransforms
                //if pixel band geo-codings are used, scenetransforms are set
//                if (Config.instance("s3tbx").load().preferences().getBoolean(SLSTR_L1B_USE_PIXELGEOCODINGS, false)) {
//                    targetBand.setSourceImage(sourceRenderedImage);
//                } else {
                final AffineTransform imageToModelTransform = new AffineTransform();
                final float[] offsets = getOffsets(sourceStartOffset, sourceTrackOffset, sourceResolutions);
                imageToModelTransform.translate(offsets[0], offsets[1]);
                final short[] referenceResolutions = getReferenceResolutions();
                final int subSamplingX = sourceResolutions[0] / referenceResolutions[0];
                final int subSamplingY = sourceResolutions[1] / referenceResolutions[1];
                imageToModelTransform.scale(subSamplingX, subSamplingY);
                final DefaultMultiLevelModel targetModel =
                        new DefaultMultiLevelModel(imageToModelTransform,
                                sourceRenderedImage.getWidth(), sourceRenderedImage.getHeight());
                final DefaultMultiLevelSource targetMultiLevelSource =
                        new DefaultMultiLevelSource(sourceRenderedImage, targetModel);
                targetBand.setSourceImage(new DefaultMultiLevelImage(targetMultiLevelSource));
//                }
                return targetBand;
            }
        }
        return sourceBand;
    }

    @Override
    protected String getAutoGroupingString(Product[] sourceProducts) {
        String autoGrouping = super.getAutoGroupingString(sourceProducts);
        String[] unwantedGroups = new String[]{
                "F1_BT", "F2_BT", "S1_radiance", "S2_radiance", "S3_radiance",
                "S4_radiance", "S5_radiance", "S6_radiance", "S7_BT", "S8_BT", "S9_BT", "met"
        };
        for (String unwantedGroup : unwantedGroups) {
            if (autoGrouping.startsWith(unwantedGroup)) {
                autoGrouping = autoGrouping.replace(unwantedGroup + ":", "");
            } else if (autoGrouping.contains(unwantedGroup)) {
                autoGrouping = autoGrouping.replace(":" + unwantedGroup, "");
            }
        }
        return autoGrouping;
    }

    @Override
    protected void setAutoGrouping(Product[] sourceProducts, Product targetProduct) {
        String bandGrouping = getAutoGroupingString(sourceProducts);
        targetProduct.setAutoGrouping(
                "F*BT_*n:F*exception_*n:" +
                        "F*BT_*o:F*exception_*o:" +
                        "S*BT_in:S*exception_in:" +
                        "S*BT_io:S*exception_io:" +
                        "radiance_an:S*exception_an:" +
                        "radiance_ao:S*exception_ao:" +
                        "radiance_bn:S*exception_bn:" +
                        "radiance_bo:S*exception_bo:" +
                        "radiance_cn:S*exception_cn:" +
                        "radiance_co:S*exception_co:" +
                        (isOrphanPixelsAllowed() ? "*orphan*:" : "") +
                        "x_*:y_*:" +
                        "elevation:latitude:longitude:" +
                        "specific_humidity:temperature_profile:" +
                        "bayes_an_:bayes_ao_:" +
                        "bayes_bn_:bayes_bo_:" +
                        "bayes_cn_:bayes_co_:" +
                        "bayes_in_:bayes_io_:" +
                        "cloud_an_:cloud_ao_:" +
                        "cloud_bn_:cloud_bo_:" +
                        "cloud_cn_:cloud_co_:" +
                        "cloud_in_:cloud_io_:" +
                        "confidence_an_:confidence_ao_:" +
                        "confidence_bn_:confidence_bo_:" +
                        "confidence_cn_:confidence_co_:" +
                        "confidence_in_:confidence_io_:" +
                        "pointing_an_:pointing_ao_:" +
                        "pointing_bn_:pointing_bo_:" +
                        "pointing_cn_:pointing_co_:" +
                        "pointing_in_:pointing_io_:" +
                        "S*_exception_an_*:S*_exception_ao_*:" +
                        "S*_exception_bn_*:S*_exception_bo_*:" +
                        "S*_exception_cn_*:S*_exception_co_*:" +
                        "S*_exception_in_*:S*_exception_io_*:" +
                        "F*_exception_*n_*:F*_exception_*o_*:" +
                        bandGrouping);
    }

    @Override
    protected void setSceneTransforms(Product product) {
        //if tie point band geo-codings are used, imagetomodeltransforms are set
        //todo remove commented lines when resampling works with scenetransforms
//        if (Config.instance("s3tbx").load().preferences().getBoolean(SLSTR_L1B_USE_PIXELGEOCODINGS, false)) {
//            final Band[] bands = product.getBands();
//            for (Band band : bands) {
//                final GeoCoding bandGeoCoding = getBandGeoCoding(product, getGridIndex(band.getName));
//                final SlstrGeoCodingSceneTransformProvider transformProvider =
//                        new SlstrGeoCodingSceneTransformProvider(product.getSceneGeoCoding(), bandGeoCoding);
//                band.setModelToSceneTransform(transformProvider.getModelToSceneTransform());
//                band.setSceneToModelTransform(transformProvider.getSceneToModelTransform());
//            }
//            final ProductNodeGroup<Mask> maskGroup = product.getMaskGroup();
//            for (int i = 0; i < maskGroup.getNodeCount(); i++) {
//                final Mask mask = maskGroup.get(i);
//                final GeoCoding bandGeoCoding = getBandGeoCoding(product, getGridIndex(mask.getName()));
//                final SlstrGeoCodingSceneTransformProvider transformProvider =
//                        new SlstrGeoCodingSceneTransformProvider(product.getSceneGeoCoding(), bandGeoCoding);
//                mask.setModelToSceneTransform(transformProvider.getModelToSceneTransform());
//                mask.setSceneToModelTransform(transformProvider.getSceneToModelTransform());
//            }
//        }
    }

    @Override
    protected void setBandGeoCodings(Product product) throws IOException {
        if (Config.instance("s3tbx").load().preferences().getBoolean(SLSTR_L1B_USE_PIXELGEOCODINGS, false)) {
            setPixelBandGeoCodings(product);
        } else {
            setTiePointBandGeoCodings(product);
        }
    }

    protected boolean isOrphanPixelsAllowed() {
        return Config.instance("s3tbx").load().preferences().getBoolean(SLSTR_L1B_LOAD_ORPHAN_PIXELS, false);
    }

    private boolean applyCustomCalibration() {
        return Config.instance("s3tbx").load().preferences().getBoolean(SLSTR_L1B_CUSTOM_CALIBRATION, false);
    }

    private boolean applyS3MPCCalibration() {
        return Config.instance("s3tbx").load().preferences().getBoolean(SLSTR_L1B_S3MPC_CALIBRATION, false);
    }

    protected void loadOrphanPixelBands(Product targetProduct, final Product sourceProduct) throws IOException {
        File file = sourceProduct.getFileLocation();
        NetcdfFile netcdfFile = NetcdfFileOpener.open(file.getAbsolutePath());
        boolean foundOrphan = false;
        if (netcdfFile != null) {
            List<Variable> variables = netcdfFile.getVariables();
            for (Variable variable : variables) {
                String shortName = variable.getShortName();
                if (shortName.contains("orphan") && !shortName.equals("orphan_pixels")) {
                    final int height = variable.getDimension(0).getLength();
                    final int width = variable.getDimension(1).getLength();
                    Band band = new Band(shortName, getDataType(variable), width, height);
                    targetProduct.addBand(band);
                    CfBandPart.readCfBandAttributes(variable, band);
                    band.setSourceImage(new AbstractNetcdfMultiLevelImage(band) {
                        @Override
                        protected RenderedImage createImage(int level) {
                            RasterDataNode rdn = getRasterDataNode();
                            ResolutionLevel resolutionLevel = ResolutionLevel.create(getModel(), level);
                            Dimension imageTileSize = new Dimension(getTileWidth(), getTileHeight());
                            return new SlstrOrphanOpImage(variable, netcdfFile, rdn, imageTileSize, resolutionLevel);
                        }
                    });
                    foundOrphan = true;
                }
            }
            // close later if we loaded an orphan variable, otherwise close immediately
            if (foundOrphan) {
                netcdfFileList.add(netcdfFile);
            } else {
                netcdfFile.close();
            }
        }
    }

    @Override
    public void dispose() throws IOException {
        super.dispose();
        for (NetcdfFile netcdfFile : netcdfFileList) {
            netcdfFile.close();
        }
        netcdfFileList.clear();
    }

    // package access for testing only tb 2020-01-28
    static double getResolutionInKm(String nameEnd) {
        switch (nameEnd) {
            case "an":
            case "ao":
            case "bn":
            case "bo":
            case "cn":
            case "co":
                return 0.5;

            case "fn":
            case "fo":
            case "in":
            case "io":
                return 1.0;

            default:
                throw new IllegalArgumentException("Unsupported resolution on bands ending with: " + nameEnd);
        }
    }

    private void setTiePointBandGeoCodings(Product product) {
        final Band[] bands = product.getBands();
        for (Band band : bands) {
            setTiePointBandGeoCoding(product, band, getGridIndex(band.getName()));
        }
        final ProductNodeGroup<Mask> maskGroup = product.getMaskGroup();
        for (int i = 0; i < maskGroup.getNodeCount(); i++) {
            final Mask mask = maskGroup.get(i);
            setTiePointBandGeoCoding(product, mask, getGridIndexFromMask(mask));
        }
    }

    private void setTiePointBandGeoCoding(Product product, Band band, String gridIndex) {
        if (geoCodingMap.containsKey(gridIndex)) {
            band.setGeoCoding(geoCodingMap.get(gridIndex));
        } else {
            final TiePointGrid origLatGrid = product.getTiePointGrid("latitude_tx");
            final TiePointGrid origLonGrid = product.getTiePointGrid("longitude_tx");
            if (origLatGrid == null || origLonGrid == null) {
                return;
            }
            final short[] referenceResolutions = getReferenceResolutions();
            final short[] sourceResolutions = getResolutions(gridIndex);
            final Double sourceStartOffset = getStartOffset(gridIndex);
            final Double sourceTrackOffset = getTrackOffset(gridIndex);
            if (sourceStartOffset != null && sourceTrackOffset != null) {
                final float[] offsets = getOffsets(sourceStartOffset, sourceTrackOffset, sourceResolutions);
                final float[] scalings = new float[]{
                        ((float) sourceResolutions[0]) / referenceResolutions[0],
                        ((float) sourceResolutions[1]) / referenceResolutions[1]
                };
                final AffineTransform transform = new AffineTransform();
                transform.translate(offsets[0], offsets[1]);
                transform.scale(scalings[0], scalings[1]);
                try {
                    final SlstrTiePointGeoCoding geoCoding =
                            new SlstrTiePointGeoCoding(origLatGrid, origLonGrid, new AffineTransform2D(transform));
                    band.setGeoCoding(geoCoding);
                    geoCodingMap.put(gridIndex, geoCoding);
                } catch (NoninvertibleTransformException e) {
                    //todo handle exception - tf 20160106
                }
            }
        }
    }

    private void setPixelBandGeoCodings(Product product) throws IOException {
        final Band[] bands = product.getBands();
        for (Band band : bands) {
            final GeoCoding bandGeoCoding = getBandGeoCoding(product, getGridIndex(band.getName()));
            band.setGeoCoding(bandGeoCoding);
        }
        final ProductNodeGroup<Mask> maskGroup = product.getMaskGroup();
        for (int i = 0; i < maskGroup.getNodeCount(); i++) {
            final Mask mask = maskGroup.get(i);
            final GeoCoding bandGeoCoding = getBandGeoCoding(product, getGridIndex(mask.getName()));
            mask.setGeoCoding(bandGeoCoding);
        }
    }

    private GeoCoding getBandGeoCoding(Product product, String nameEnd) throws IOException {
        if (geoCodingMap.containsKey(nameEnd)) {
            return geoCodingMap.get(nameEnd);
        } else {
            final String[] geolocationVariableNames = getGeolocationVariableNames(nameEnd);
            final String lonVarName = geolocationVariableNames[0];
            final String latVarName = geolocationVariableNames[1];

            final Band lonBand = product.getBand(lonVarName);
            final Band latBand = product.getBand(latVarName);
            if (latBand == null || lonBand == null) {
                return null;
            }

            final double[] longitudes = RasterUtils.loadDataScaled(lonBand);
            final double[] latitudes = RasterUtils.loadDataScaled(latBand);
            final double resolutionInKm = getResolutionInKm(nameEnd);

            final int width = lonBand.getRasterWidth();
            final int height = lonBand.getRasterHeight();
            final GeoRaster geoRaster = new GeoRaster(longitudes, latitudes, lonVarName, latVarName,
                                                      width, height, resolutionInKm);

            final Preferences preferences = Config.instance("s3tbx").preferences();
            final String fwdKey = preferences.get(SLSTR_L1B_PIXEL_GEOCODING_FORWARD, PixelForward.KEY);
            final String invKey = preferences.get(SLSTR_L1B_PIXEL_GEOCODING_INVERSE, PixelQuadTreeInverse.KEY);

            final ForwardCoding forward = ComponentFactory.getForward(fwdKey);
            final InverseCoding inverse = ComponentFactory.getInverse(invKey);

            final ComponentGeoCoding geoCoding = new ComponentGeoCoding(geoRaster, forward, inverse, GeoChecks.ANTIMERIDIAN);
            geoCoding.initialize();
            geoCodingMap.put(nameEnd, geoCoding);
            return geoCoding;
        }
    }

    static String[] getGeolocationVariableNames(String extension) throws IOException {
        final String[] varNames = new String[2];

        if (!(extension.equals("an") || extension.equals("ao") ||
                extension.equals("bn") || extension.equals("bo") ||
                extension.equals("cn") || extension.equals("co") ||
                extension.equals("in") || extension.equals("io") ||
                extension.equals("fn") || extension.equals("fo"))) {
            throw new IOException("Unknown or unsupported band extension: " + extension);
        }

        varNames[0] = "longitude_" + extension;
        varNames[1] = "latitude_" + extension;

        return varNames;
    }

    private String getGridIndexFromMask(Mask mask) {
        final String maskName = mask.getName();
        if (maskName.contains("_an_")) {
            return "an";
        } else if (maskName.contains("_ao_")) {
            return "ao";
        } else if (maskName.contains("_bn_")) {
            return "bn";
        } else if (maskName.contains("_bo_")) {
            return "bo";
        } else if (maskName.contains("_cn_")) {
            return "cn";
        } else if (maskName.contains("_co_")) {
            return "co";
        } else if (maskName.contains("_in_")) {
            return "in";
        } else if (maskName.contains("_io_")) {
            return "io";
        } else if (maskName.contains("_fn_")) {
            return "fn";
        } else if (maskName.contains("_fo_")) {
            return "fo";
        }
        return "";
    }

    private int getDataType(Variable variable) {
        int rasterDataType = DataTypeUtils.getRasterDataType(variable);
        if (variable.getDataType() == DataType.LONG) {
            rasterDataType = variable.isUnsigned() ? ProductData.TYPE_UINT32 : ProductData.TYPE_INT32;
        }
        return rasterDataType;
    }

    private static class SlstrOrphanOpImage extends NetcdfOpImage {

        public SlstrOrphanOpImage(Variable variable, NetcdfFile netcdf, RasterDataNode rdn, Dimension imageTileSize,
                                  ResolutionLevel resolutionLevel) {
            super(variable, new int[]{}, false, netcdf, ImageManager.getDataBufferType(rdn.getDataType()),
                    rdn.getRasterWidth(), rdn.getRasterHeight(), imageTileSize, resolutionLevel,
                    ArrayConverter.IDENTITY, new DimensionIndices(1, 0, 2));

        }
    }
}<|MERGE_RESOLUTION|>--- conflicted
+++ resolved
@@ -295,18 +295,12 @@
         Product masterProduct = new Product("dummy", "dummy", 1, 1);
         for (int i = 1; i < productList.size(); i++) {
             Product product = productList.get(i);
-<<<<<<< HEAD
-            if (product.getSceneRasterWidth() > masterProduct.getSceneRasterWidth() &&
-                    product.getSceneRasterHeight() > masterProduct.getSceneRasterHeight() &&
-                    !product.getName().contains("flags")) {
-=======
             if (product.getSceneRasterWidth() >= masterProduct.getSceneRasterWidth() &&
                     product.getSceneRasterHeight() >= masterProduct.getSceneRasterHeight() &&
                     !product.getName().contains("flags") &&
                     !product.getName().endsWith("tx") &&
                     !product.getName().endsWith("to") &&
                     !product.getName().endsWith("tn")) {
->>>>>>> 4696ad99
                 masterProduct = product;
             }
         }
@@ -336,7 +330,7 @@
                 return copyTiePointGrid(sourceBand, targetProduct, sourceStartOffset, sourceTrackOffset, sourceResolutions);
             } else {
                 final Band targetBand = new Band(sourceBandName, sourceBand.getDataType(),
-                        sourceBand.getRasterWidth(), sourceBand.getRasterHeight());
+                                                 sourceBand.getRasterWidth(), sourceBand.getRasterHeight());
                 targetProduct.addBand(targetBand);
                 ProductUtils.copyRasterDataNodeProperties(sourceBand, targetBand);
                 final RenderedImage sourceRenderedImage = sourceBand.getSourceImage().getImage(0);
@@ -354,7 +348,7 @@
                 imageToModelTransform.scale(subSamplingX, subSamplingY);
                 final DefaultMultiLevelModel targetModel =
                         new DefaultMultiLevelModel(imageToModelTransform,
-                                sourceRenderedImage.getWidth(), sourceRenderedImage.getHeight());
+                                                   sourceRenderedImage.getWidth(), sourceRenderedImage.getHeight());
                 final DefaultMultiLevelSource targetMultiLevelSource =
                         new DefaultMultiLevelSource(sourceRenderedImage, targetModel);
                 targetBand.setSourceImage(new DefaultMultiLevelImage(targetMultiLevelSource));
@@ -386,42 +380,42 @@
     protected void setAutoGrouping(Product[] sourceProducts, Product targetProduct) {
         String bandGrouping = getAutoGroupingString(sourceProducts);
         targetProduct.setAutoGrouping(
-                "F*BT_*n:F*exception_*n:" +
-                        "F*BT_*o:F*exception_*o:" +
-                        "S*BT_in:S*exception_in:" +
-                        "S*BT_io:S*exception_io:" +
-                        "radiance_an:S*exception_an:" +
-                        "radiance_ao:S*exception_ao:" +
-                        "radiance_bn:S*exception_bn:" +
-                        "radiance_bo:S*exception_bo:" +
-                        "radiance_cn:S*exception_cn:" +
-                        "radiance_co:S*exception_co:" +
-                        (isOrphanPixelsAllowed() ? "*orphan*:" : "") +
-                        "x_*:y_*:" +
-                        "elevation:latitude:longitude:" +
-                        "specific_humidity:temperature_profile:" +
-                        "bayes_an_:bayes_ao_:" +
-                        "bayes_bn_:bayes_bo_:" +
-                        "bayes_cn_:bayes_co_:" +
-                        "bayes_in_:bayes_io_:" +
-                        "cloud_an_:cloud_ao_:" +
-                        "cloud_bn_:cloud_bo_:" +
-                        "cloud_cn_:cloud_co_:" +
-                        "cloud_in_:cloud_io_:" +
-                        "confidence_an_:confidence_ao_:" +
-                        "confidence_bn_:confidence_bo_:" +
-                        "confidence_cn_:confidence_co_:" +
-                        "confidence_in_:confidence_io_:" +
-                        "pointing_an_:pointing_ao_:" +
-                        "pointing_bn_:pointing_bo_:" +
-                        "pointing_cn_:pointing_co_:" +
-                        "pointing_in_:pointing_io_:" +
-                        "S*_exception_an_*:S*_exception_ao_*:" +
-                        "S*_exception_bn_*:S*_exception_bo_*:" +
-                        "S*_exception_cn_*:S*_exception_co_*:" +
-                        "S*_exception_in_*:S*_exception_io_*:" +
-                        "F*_exception_*n_*:F*_exception_*o_*:" +
-                        bandGrouping);
+                                      "F*BT_*n:F*exception_*n:" +
+                                      "F*BT_*o:F*exception_*o:" +
+                                      "S*BT_in:S*exception_in:" +
+                                      "S*BT_io:S*exception_io:" +
+                                      "radiance_an:S*exception_an:" +
+                                      "radiance_ao:S*exception_ao:" +
+                                      "radiance_bn:S*exception_bn:" +
+                                      "radiance_bo:S*exception_bo:" +
+                                      "radiance_cn:S*exception_cn:" +
+                                      "radiance_co:S*exception_co:" +
+                                      (isOrphanPixelsAllowed() ? "*orphan*:" : "") +
+                                      "x_*:y_*:" +
+                                      "elevation:latitude:longitude:" +
+                                      "specific_humidity:temperature_profile:" +
+                                      "bayes_an_:bayes_ao_:" +
+                                      "bayes_bn_:bayes_bo_:" +
+                                      "bayes_cn_:bayes_co_:" +
+                                      "bayes_in_:bayes_io_:" +
+                                      "cloud_an_:cloud_ao_:" +
+                                      "cloud_bn_:cloud_bo_:" +
+                                      "cloud_cn_:cloud_co_:" +
+                                      "cloud_in_:cloud_io_:" +
+                                      "confidence_an_:confidence_ao_:" +
+                                      "confidence_bn_:confidence_bo_:" +
+                                      "confidence_cn_:confidence_co_:" +
+                                      "confidence_in_:confidence_io_:" +
+                                      "pointing_an_:pointing_ao_:" +
+                                      "pointing_bn_:pointing_bo_:" +
+                                      "pointing_cn_:pointing_co_:" +
+                                      "pointing_in_:pointing_io_:" +
+                                      "S*_exception_an_*:S*_exception_ao_*:" +
+                                      "S*_exception_bn_*:S*_exception_bo_*:" +
+                                      "S*_exception_cn_*:S*_exception_co_*:" +
+                                      "S*_exception_in_*:S*_exception_io_*:" +
+                                      "F*_exception_*n_*:F*_exception_*o_*:" +
+                                      bandGrouping);
     }
 
     @Override
@@ -450,7 +444,7 @@
     }
 
     @Override
-    protected void setBandGeoCodings(Product product) throws IOException {
+    protected void setBandGeoCodings(Product product) {
         if (Config.instance("s3tbx").load().preferences().getBoolean(SLSTR_L1B_USE_PIXELGEOCODINGS, false)) {
             setPixelBandGeoCodings(product);
         } else {
@@ -582,7 +576,7 @@
         }
     }
 
-    private void setPixelBandGeoCodings(Product product) throws IOException {
+    private void setPixelBandGeoCodings(Product product) {
         final Band[] bands = product.getBands();
         for (Band band : bands) {
             final GeoCoding bandGeoCoding = getBandGeoCoding(product, getGridIndex(band.getName()));
