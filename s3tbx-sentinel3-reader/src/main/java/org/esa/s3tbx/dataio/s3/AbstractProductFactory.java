--- conflicted
+++ resolved
@@ -20,7 +20,17 @@
 import org.esa.s3tbx.dataio.s3.util.ColorProvider;
 import org.esa.snap.core.dataio.ProductIO;
 import org.esa.snap.core.dataio.ProductReader;
-import org.esa.snap.core.datamodel.*;
+import org.esa.snap.core.datamodel.Band;
+import org.esa.snap.core.datamodel.ColorPaletteDef;
+import org.esa.snap.core.datamodel.CrsGeoCoding;
+import org.esa.snap.core.datamodel.ImageInfo;
+import org.esa.snap.core.datamodel.Mask;
+import org.esa.snap.core.datamodel.MetadataElement;
+import org.esa.snap.core.datamodel.Product;
+import org.esa.snap.core.datamodel.ProductNodeGroup;
+import org.esa.snap.core.datamodel.RasterDataNode;
+import org.esa.snap.core.datamodel.SampleCoding;
+import org.esa.snap.core.datamodel.TiePointGrid;
 import org.esa.snap.core.util.ProductUtils;
 import org.w3c.dom.Document;
 import org.xml.sax.SAXException;
@@ -132,13 +142,6 @@
                                                   float offsetX, float offsetY) {
         final MultiLevelImage sourceImage = sourceBand.getGeophysicalImage();
         final String unit = sourceBand.getUnit();
-<<<<<<< HEAD
-=======
-        final String bandName = sourceBand.getName();
-        final TiePointGrid tiePointGrid = new TiePointGrid(bandName, w, h,
-                offsetX, offsetY,
-                subSamplingX, subSamplingY);
->>>>>>> 588c8bbe
 
         float newOffsetX = offsetX % subSamplingX;
         float dataOffsetX = (newOffsetX - offsetX) / subSamplingX;
@@ -152,18 +155,14 @@
                 (float) newWidth, (float) newHeight, null);
         DefaultMultiLevelImage newSourceImage =
                 new DefaultMultiLevelImage(new DefaultMultiLevelSource(croppedSourceImage, sourceImage.getModel()));
-
-        final TiePointGrid tiePointGrid = new TiePointGrid(sourceBand.getName(), (int) newWidth, (int) newHeight,
+        final String bandName = sourceBand.getName();
+        final TiePointGrid tiePointGrid = new TiePointGrid(bandName, (int) newWidth, (int) newHeight,
                                                            newOffsetX, newOffsetY,
                                                            subSamplingX, subSamplingY);
         if (unit != null && unit.toLowerCase().contains("degree")) {
             tiePointGrid.setDiscontinuity(TiePointGrid.DISCONT_AUTO);
         }
-<<<<<<< HEAD
-        tpgImageMap.put(tiePointGrid, newSourceImage);
-=======
-        tpgImageMap.put(bandName, sourceImage);
->>>>>>> 588c8bbe
+        tpgImageMap.put(bandName, newSourceImage);
         final String description = sourceBand.getDescription();
         tiePointGrid.setDescription(description);
         tiePointGrid.setGeophysicalNoDataValue(sourceBand.getGeophysicalNoDataValue());
