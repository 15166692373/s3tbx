package org.esa.s3tbx.dataio.s3;/*
 * Copyright (C) 2012 Brockmann Consult GmbH (info@brockmann-consult.de)
 *
 * This program is free software; you can redistribute it and/or modify it
 * under the terms of the GNU General Public License as published by the Free
 * Software Foundation; either version 3 of the License, or (at your option)
 * any later version.
 * This program is distributed in the hope that it will be useful, but WITHOUT
 * ANY WARRANTY; without even the implied warranty of MERCHANTABILITY or
 * FITNESS FOR A PARTICULAR PURPOSE. See the GNU General Public License for
 * more details.
 *
 * You should have received a copy of the GNU General Public License along
 * with this program; if not, see http://www.gnu.org/licenses/
 */

import com.bc.ceres.glevel.MultiLevelImage;
import com.bc.ceres.glevel.support.DefaultMultiLevelImage;
import com.bc.ceres.glevel.support.DefaultMultiLevelSource;
import org.esa.s3tbx.dataio.s3.util.ColorProvider;
import org.esa.snap.core.dataio.ProductIO;
import org.esa.snap.core.dataio.ProductReader;
import org.esa.snap.core.datamodel.Band;
import org.esa.snap.core.datamodel.ColorPaletteDef;
import org.esa.snap.core.datamodel.CrsGeoCoding;
import org.esa.snap.core.datamodel.ImageInfo;
import org.esa.snap.core.datamodel.Mask;
import org.esa.snap.core.datamodel.MetadataElement;
import org.esa.snap.core.datamodel.Product;
import org.esa.snap.core.datamodel.ProductNodeGroup;
import org.esa.snap.core.datamodel.RasterDataNode;
import org.esa.snap.core.datamodel.SampleCoding;
import org.esa.snap.core.datamodel.TiePointGrid;
import org.esa.snap.core.util.ProductUtils;
import org.w3c.dom.Document;
import org.xml.sax.SAXException;

import javax.media.jai.Interpolation;
import javax.media.jai.RenderedOp;
import javax.media.jai.operator.CropDescriptor;
import javax.media.jai.operator.TranslateDescriptor;
import javax.xml.parsers.DocumentBuilderFactory;
import javax.xml.parsers.ParserConfigurationException;
<<<<<<< HEAD
import java.awt.*;
import java.awt.image.Raster;
=======
import java.awt.Color;
import java.awt.image.RenderedImage;
>>>>>>> 487e8fb8
import java.io.File;
import java.io.FileInputStream;
import java.io.IOException;
import java.io.InputStream;
import java.text.MessageFormat;
import java.util.List;
import java.util.*;
import java.util.logging.Level;
import java.util.logging.Logger;

public abstract class AbstractProductFactory implements ProductFactory {

    private Map<String, MultiLevelImage> tpgImageMap;
    private final List<Product> openProductList = new ArrayList<>();
    private final Sentinel3ProductReader productReader;
    private final Logger logger;
    private final static Color[] uncertainty_colors = new Color[]{
            new Color(127, 0, 255),
            new Color(0, 0, 255),
            new Color(0, 255, 0),
            new Color(255, 255, 0),
            new Color(255, 127, 0),
            new Color(255, 0, 0)
    };
    private final List<String> separatingDimensions;

    private volatile Manifest manifest;

    public AbstractProductFactory(Sentinel3ProductReader productReader) {
        this.productReader = productReader;
        this.logger = Logger.getLogger(getClass().getSimpleName());
        separatingDimensions = new ArrayList<>();
        tpgImageMap = new HashMap<>();
    }

    @Override
    public final Product createProduct() throws IOException {
        manifest = createManifest(getInputFile());

        final List<String> fileNames = getFileNames(manifest);
        readProducts(fileNames);

        final String productName = getProductName();
        final String productType = manifest.getProductType();
        final Product masterProduct = findMasterProduct();
        final int w = getSceneRasterWidth(masterProduct);
        final int h = masterProduct.getSceneRasterHeight();
        final Product targetProduct = new Product(productName, productType, w, h, productReader);
        targetProduct.setDescription(manifest.getDescription());
        targetProduct.setFileLocation(getInputFile());
        targetProduct.setNumResolutionsMax(masterProduct.getNumResolutionsMax());

        if (masterProduct.getSceneGeoCoding() instanceof CrsGeoCoding) {
            ProductUtils.copyGeoCoding(masterProduct, targetProduct);
        }
        targetProduct.getMetadataRoot().addElement(manifest.getMetadata());
        processProductSpecificMetadata(manifest.getMetadata().getElement("metadataSection"));
        addProductSpecificMetadata(targetProduct);
        addDataNodes(masterProduct, targetProduct);
        addSpecialVariables(masterProduct, targetProduct);
        setMasks(targetProduct);
        setTimes(targetProduct);
        setUncertaintyBands(targetProduct);
        if (targetProduct.getSceneGeoCoding() == null) {
            fixTiePointGrids(targetProduct);
            setGeoCoding(targetProduct);
        }
        setSceneTransforms(targetProduct);
        setBandGeoCodings(targetProduct);
        final Product[] sourceProducts = openProductList.toArray(new Product[0]);
        setAutoGrouping(sourceProducts, targetProduct);

        return targetProduct;
    }

    @Override
    public void dispose() throws IOException {
        openProductList.forEach(Product::dispose);
        openProductList.clear();
    }

    protected final Logger getLogger() {
        return logger;
    }

    protected static Band copyBand(Band sourceBand, Product targetProduct, boolean copySourceImage) {
        return ProductUtils.copyBand(sourceBand.getName(), sourceBand.getProduct(), targetProduct, copySourceImage);
    }

    @Override
    public MultiLevelImage getImageForTpg(String tpgName) {
        return tpgImageMap.get(tpgName);
    }

    protected TiePointGrid copyBandAsTiePointGrid(Band sourceBand, Product targetProduct, int subSamplingX,
                                                  int subSamplingY,
                                                  float offsetX, float offsetY) {
        final MultiLevelImage sourceImage = sourceBand.getGeophysicalImage();
        final String unit = sourceBand.getUnit();

        float newOffsetX = offsetX % subSamplingX;
        float dataOffsetX = (newOffsetX - offsetX) / subSamplingX;
        double newWidth = Math.ceil((targetProduct.getSceneRasterWidth() - newOffsetX) / subSamplingX);
        float newOffsetY = offsetY % subSamplingY;
        float dataOffsetY = (newOffsetY - offsetY) / subSamplingY;
        double newHeight = Math.ceil((targetProduct.getSceneRasterHeight() - newOffsetY) / subSamplingY);
        RenderedOp translatedSourceImage = TranslateDescriptor.create(sourceImage, -dataOffsetX, -dataOffsetY,
                Interpolation.getInstance(Interpolation.INTERP_NEAREST), null);
        RenderedImage croppedSourceImage = CropDescriptor.create(translatedSourceImage, 0f, 0f,
                (float) newWidth, (float) newHeight, null);
        DefaultMultiLevelImage newSourceImage =
                new DefaultMultiLevelImage(new DefaultMultiLevelSource(croppedSourceImage, sourceImage.getModel()));
        final String bandName = sourceBand.getName();
        final TiePointGrid tiePointGrid = new TiePointGrid(bandName, (int) newWidth, (int) newHeight,
                                                           newOffsetX, newOffsetY,
                                                           subSamplingX, subSamplingY);
        if (unit != null && unit.toLowerCase().contains("degree")) {
            tiePointGrid.setDiscontinuity(TiePointGrid.DISCONT_AUTO);
        }
        tpgImageMap.put(bandName, newSourceImage);
        final String description = sourceBand.getDescription();
        tiePointGrid.setDescription(description);
        tiePointGrid.setGeophysicalNoDataValue(sourceBand.getGeophysicalNoDataValue());
        tiePointGrid.setUnit(unit);
        targetProduct.addTiePointGrid(tiePointGrid);
        sourceImage.dispose();

        return tiePointGrid;
    }

    protected void setSceneTransforms(Product product) {
    }

    protected void setBandGeoCodings(Product targetProduct) throws IOException {
    }

    protected void fixTiePointGrids(Product targetProduct) {

    }

    protected void setUncertaintyBands(Product product) {
        final Band[] bands = product.getBands();
        for (Band band : bands) {
            final String bandName = band.getName();
            final String errorBandName = bandName + "_err";
            final String uncertaintyBandName = bandName + "_uncertainty";
            if (product.containsBand(errorBandName)) {
                final Band errorBand = product.getBand(errorBandName);
                band.addAncillaryVariable(errorBand, "error");
                addUncertaintyImageInfo(errorBand);
            } else if (product.containsBand(uncertaintyBandName)) {
                final Band uncertaintyBand = product.getBand(uncertaintyBandName);
                band.addAncillaryVariable(uncertaintyBand, "uncertainty");
                addUncertaintyImageInfo(uncertaintyBand);
            }
        }
    }

    protected void addUncertaintyImageInfo(Band band) {
        final double minValue = band.getStx().getMinimum();
        final double maxValue = band.getStx().getMaximum();
        double colorDist = (maxValue - minValue) / (uncertainty_colors.length - 1);
        final ColorPaletteDef.Point[] points = new ColorPaletteDef.Point[uncertainty_colors.length];
        for (int i = 0; i < points.length; i++) {
            points[i] = new ColorPaletteDef.Point(minValue + (i * colorDist), uncertainty_colors[i]);
        }
        band.setImageInfo(new ImageInfo(new ColorPaletteDef(points)));
    }

    protected void processProductSpecificMetadata(MetadataElement metadataElement) {
    }

    protected void addProductSpecificMetadata(Product targetProduct) {
        for (final Product p : openProductList) {
            MetadataElement root = targetProduct.getMetadataRoot();
            for (final MetadataElement element : p.getMetadataRoot().getElement("Variable_Attributes").getElements()) {
                if (!root.containsElement(element.getDisplayName())) {
                    root.addElement(element.createDeepClone());
                }
            }
        }
    }

    protected int getSceneRasterWidth(Product masterProduct) {
        return masterProduct.getSceneRasterWidth();
    }

    protected void addSpecialVariables(Product masterProduct, Product targetProduct) throws IOException {
    }

    protected Product findMasterProduct() {
        return openProductList.get(0);
    }

    protected final List<Product> getOpenProductList() {
        return Collections.unmodifiableList(openProductList);
    }

    protected void setMasks(Product targetProduct) {
        final Band[] bands = targetProduct.getBands();
        final ColorProvider colorProvider = new ColorProvider();
        for (Band band : bands) {
            final SampleCoding sampleCoding = band.getSampleCoding();
            if (sampleCoding != null) {
                final String bandName = band.getName();
                if (bandName.endsWith("_index")) {
                    continue;
                }
                final boolean isFlagBand = band.isFlagBand();
                for (int i = 0; i < sampleCoding.getNumAttributes(); i++) {
                    final String sampleName = sampleCoding.getSampleName(i);
                    final int sampleValue = sampleCoding.getSampleValue(i);
                    if (!"spare".equals(sampleName)) {
                        final String expression;
                        if (isFlagBand) {
                            expression = bandName + "." + sampleName;
                        } else {
                            expression = bandName + " == " + sampleValue;
                        }
                        final String maskName = bandName + "_" + sampleName;
                        final Color maskColor = colorProvider.getMaskColor(sampleName);
                        targetProduct.addMask(maskName, expression, expression, maskColor, 0.5);
                    }
                }
            }
        }
    }

    protected Band addBand(Band sourceBand, Product targetProduct) {
        return copyBand(sourceBand, targetProduct, true);
    }

    protected RasterDataNode addSpecialNode(Product masterProduct, Band sourceBand, Product targetProduct) {
        return null;
    }

    protected void setGeoCoding(Product targetProduct) throws IOException {
    }

    protected void configureTargetNode(Band sourceBand, RasterDataNode targetNode) {
    }

    protected void setAutoGrouping(Product[] sourceProducts, Product targetProduct) {
        final StringBuilder patternBuilder = new StringBuilder();
        for (final Product sourceProduct : sourceProducts) {
            if (sourceProduct.getAutoGrouping() != null) {
                if (patternBuilder.length() > 0) {
                    patternBuilder.append(":");
                }
                patternBuilder.append(sourceProduct.getAutoGrouping());
            }
        }
        targetProduct.setAutoGrouping(patternBuilder.toString());
    }

    protected void addDataNodes(Product masterProduct, Product targetProduct) throws IOException {
        for (final Product sourceProduct : openProductList) {
            final Map<String, String> mapping = new HashMap<>();
            for (final Band sourceBand : sourceProduct.getBands()) {
                if (!sourceBand.getName().contains("orphan")) {
                    RasterDataNode targetNode;
                    if (isNodeSpecial(sourceBand, targetProduct)) {
                        targetNode = addSpecialNode(masterProduct, sourceBand, targetProduct);
                    } else {
                        targetNode = addBand(sourceBand, targetProduct);
                    }
                    if (targetNode != null) {
                        configureTargetNode(sourceBand, targetNode);
                        mapping.put(sourceBand.getName(), targetNode.getName());
                    }
                }
            }
            copyMasks(sourceProduct, targetProduct, mapping);
        }
    }

    protected boolean isNodeSpecial(Band sourceBand, Product targetProduct) {
        return sourceBand.getRasterWidth() != targetProduct.getSceneRasterWidth() ||
                sourceBand.getRasterHeight() != targetProduct.getSceneRasterHeight();
    }

    protected final void copyMasks(Product sourceProduct, Product targetProduct, Map<String, String> mapping) {
        final ProductNodeGroup<Mask> maskGroup = sourceProduct.getMaskGroup();
        for (int i = 0; i < maskGroup.getNodeCount(); i++) {
            final Mask mask = maskGroup.get(i);
            final Mask.ImageType imageType = mask.getImageType();
            if (imageType == Mask.BandMathsType.INSTANCE) {
                String name = mask.getName();
                if (!name.equals("spare")) {
                    String expression = Mask.BandMathsType.getExpression(mask);
                    for (final String sourceBandName : mapping.keySet()) {
                        if (expression.contains(sourceBandName)) {
                            final String targetBandName = mapping.get(sourceBandName);
                            if (!sourceBandName.equals(targetBandName)) {
                                name = name.replaceAll(sourceBandName, targetBandName);
                                expression = expression.replaceAll(sourceBandName, targetBandName);
                            }
                            final String description = sourceProduct.getDisplayName() + "." + mask.getDisplayName();
                            targetProduct.addMask(name, expression, description, mask.getImageColor(), mask.getImageTransparency());
                            break;
                        }
                    }
                }
            }
        }
    }

    /**
     * Of no use anymore. Implementations return just the unchanged parameter
     *
     * @deprecated since SNAP 6.0, can be removed in SNAP 7.0 without further notice
     */
    @Deprecated()
    protected ProductNodeGroup<Mask> prepareMasksForCopying(ProductNodeGroup<Mask> maskGroup) {
        return maskGroup;
    }

    protected Product readProduct(String fileName, Manifest manifest) throws IOException {
        final File file = new File(getInputFileParentDirectory(), fileName);
        if (!file.exists()) {
            return null;
        }
        final ProductReader reader = ProductIO.getProductReaderForInput(file);
        if (reader == null) {
            final String msg = MessageFormat.format("Cannot read file ''{0}''. No appropriate reader found.", fileName);
            logger.log(Level.SEVERE, msg);
            throw new IOException(msg);
        }

        final Product product = reader.readProductNodes(file, null);
        if (product == null) {
            final String msg = MessageFormat.format("Cannot read file ''{0}''.", fileName);
            logger.log(Level.SEVERE, msg);
            throw new IOException(msg);
        }
        // Todo remove when numResolutionsMax is assigned by ProductReader
        if (product.getNumBands() > 0) {
            product.setNumResolutionsMax(product.getBandAt(0).getSourceImage().getModel().getLevelCount());
        }
        return product;
    }

    protected final File getInputFile() {
        return productReader.getInputFile();
    }

    protected final File getInputFileParentDirectory() {
        return productReader.getInputFileParentDirectory();
    }

    protected String getProductName() {
        return manifest.getProductName();
    }


    protected void addSeparatingDimensions(String[] suffixesForSeparatingDimensions) {
        for (String suffixForSeparatingDimension : suffixesForSeparatingDimensions) {
            if (!separatingDimensions.contains(suffixForSeparatingDimension)) {
                separatingDimensions.add(suffixForSeparatingDimension);
            }
        }
    }

    protected abstract List<String> getFileNames(Manifest manifest);

    private void setTimes(Product targetProduct) {
        final Product sourceProduct = findMasterProduct();
        targetProduct.setStartTime(sourceProduct.getStartTime());
        targetProduct.setEndTime(sourceProduct.getEndTime());
        if (targetProduct.getStartTime() == null) {
            targetProduct.setStartTime(manifest.getStartTime());
        }
        if (targetProduct.getEndTime() == null) {
            targetProduct.setEndTime(manifest.getStopTime());
        }
    }

    private void readProducts(List<String> fileNames) throws IOException {
        for (final String fileName : fileNames) {
            Product product = null;
            try {
                product = readProduct(fileName, manifest);
            } catch (IOException ioe) {
                logger.log(Level.WARNING, ioe.getMessage());
            }
            if (product != null) {
                openProductList.add(product);
            } else {
                logger.log(Level.WARNING, MessageFormat.format("Could not find ''{0}''.", fileName));
            }
        }
        if (openProductList.isEmpty()) {
            throw new IOException("Could not find or read any valid products.");
        }
    }

    private Manifest createManifest(File file) throws IOException {
        final Document xmlDocument;
        try (InputStream inputStream = new FileInputStream(file)) {
            xmlDocument = createXmlDocument(inputStream);
        }
        // TODO (mp/16.09.2016) - probably not needed anymore
        // according to the documentation SYN L1C should also have a xfdumanifest file
        if (file.getName().equals(EarthExplorerManifest.L1C_MANIFEST_FILE_NAME)) {
            return EarthExplorerManifest.createManifest(xmlDocument);
        }
        return XfduManifest.createManifest(xmlDocument);
    }

    private Document createXmlDocument(InputStream inputStream) throws IOException {
        final String msg = "Cannot create document from manifest XML file.";

        try {
            return DocumentBuilderFactory.newInstance().newDocumentBuilder().parse(inputStream);
        } catch (SAXException | ParserConfigurationException e) {
            getLogger().log(Level.SEVERE, msg, e);
            throw new IOException(msg, e);
        }
    }
}<|MERGE_RESOLUTION|>--- conflicted
+++ resolved
@@ -41,13 +41,8 @@
 import javax.media.jai.operator.TranslateDescriptor;
 import javax.xml.parsers.DocumentBuilderFactory;
 import javax.xml.parsers.ParserConfigurationException;
-<<<<<<< HEAD
-import java.awt.*;
-import java.awt.image.Raster;
-=======
 import java.awt.Color;
 import java.awt.image.RenderedImage;
->>>>>>> 487e8fb8
 import java.io.File;
 import java.io.FileInputStream;
 import java.io.IOException;
@@ -467,4 +462,5 @@
             throw new IOException(msg, e);
         }
     }
+
 }