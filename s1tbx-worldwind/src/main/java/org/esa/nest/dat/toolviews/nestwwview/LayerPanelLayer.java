<<<<<<< HEAD
/*
 * Copyright (C) 2014 by Array Systems Computing Inc. http://www.array.ca
 *
 * This program is free software; you can redistribute it and/or modify it
 * under the terms of the GNU General Public License as published by the Free
 * Software Foundation; either version 3 of the License, or (at your option)
 * any later version.
 * This program is distributed in the hope that it will be useful, but WITHOUT
 * ANY WARRANTY; without even the implied warranty of MERCHANTABILITY or
 * FITNESS FOR A PARTICULAR PURPOSE. See the GNU General Public License for
 * more details.
 *
 * You should have received a copy of the GNU General Public License along
 * with this program; if not, see http://www.gnu.org/licenses/
 */
package org.esa.nest.dat.toolviews.nestwwview;

import gov.nasa.worldwind.WorldWindow;
import gov.nasa.worldwind.avlist.AVKey;
import gov.nasa.worldwind.event.SelectEvent;
import gov.nasa.worldwindx.examples.util.LayerManagerLayer;
import gov.nasa.worldwind.layers.Layer;
import gov.nasa.worldwind.layers.LayerList;
import gov.nasa.worldwind.pick.PickedObject;
import gov.nasa.worldwind.render.ScreenAnnotation;

import java.awt.*;

/**
 * Displays the layer list in a viewport corner.
 */
public class LayerPanelLayer extends LayerManagerLayer {
    private Layer virtualEarthAerialLayer = null;
    private Layer virtualEarthRoadsLayer = null;
    private Layer virtualEarthHybridLayer = null;

    public LayerPanelLayer(WorldWindow wwd) {
        super(wwd);
    }

    private LayerList getValidLayers() {
        final LayerList validLayers = new LayerList();
        final LayerList allLayers = wwd.getModel().getLayers();
        for (Layer l : allLayers) {
            if (l.getName().equalsIgnoreCase("Atmosphere") || l.getName().equalsIgnoreCase("World Map") ||
                    l.getName().equalsIgnoreCase("Scale bar") || l.getName().equalsIgnoreCase("Compass") ||
                    l.getName().equalsIgnoreCase("NASA Blue Marble Image"))
                continue;
            if (l.getName().equalsIgnoreCase("MS Bing Aerial"))
                virtualEarthAerialLayer = l;
            else if (l.getName().equalsIgnoreCase("MS Bing Roads"))
                virtualEarthRoadsLayer = l;
            else if (l.getName().equalsIgnoreCase("MS Bing Hybrid"))
                virtualEarthHybridLayer = l;

            validLayers.add(l);
        }
        return validLayers;
    }

    /**
     * <code>SelectListener</code> implementation.
     *
     * @param event the current <code>SelectEvent</code>
     */
    @Override
    public void selected(SelectEvent event) {
        final ScreenAnnotation annotation = getAnnotation();
        if (event.hasObjects() && event.getTopObject() == annotation) {
            boolean update = false;
            if (event.getEventAction().equals(SelectEvent.ROLLOVER)
                    || event.getEventAction().equals(SelectEvent.LEFT_CLICK)) {
                // Highlight annotation
                if (!annotation.getAttributes().isHighlighted()) {
                    annotation.getAttributes().setHighlighted(true);
                    update = true;
                }
                // Check for text or url
                final PickedObject po = event.getTopPickedObject();
                if (po.getValue(AVKey.URL) != null) {
                    // Set cursor hand on hyperlinks
                    ((Component) this.wwd).setCursor(Cursor.getPredefinedCursor(Cursor.HAND_CURSOR));
                    int i = Integer.parseInt((String) po.getValue(AVKey.URL));
                    // Select current hyperlink
                    if (getSelectedIndex() != i) {
                        setSelectedIndex(i);
                        update = true;
                    }
                    // Enable/disable layer on left click
                    if (event.getEventAction().equals(SelectEvent.LEFT_CLICK)) {
                        final LayerList layers = getValidLayers();
                        if (i >= 0 && i < layers.size()) {
                            final Layer layer = layers.get(i);
                            final boolean enable = !layer.isEnabled();
                            layer.setEnabled(enable);
                            updateVirtualEarthLayers(layer, enable);
                            update = true;
                        }
                    }
                } else {
                    // Unselect if not on an hyperlink
                    if (getSelectedIndex() != -1) {
                        setSelectedIndex(-1);
                        update = true;
                    }
                    // Set cursor
                    if (this.isComponentDragEnabled())
                        ((Component) this.wwd).setCursor(Cursor.getPredefinedCursor(Cursor.MOVE_CURSOR));
                    else
                        ((Component) this.wwd).setCursor(Cursor.getDefaultCursor());
                }
            }
            if (event.getEventAction().equals(SelectEvent.DRAG)
                    || event.getEventAction().equals(SelectEvent.DRAG_END)) {
                // Handle dragging
                if (this.isComponentDragEnabled() || this.isLayerDragEnabled()) {
                    final boolean wasDraggingLayer = this.draggingLayer;
                    this.drag(event);
                    // Update list if dragging a layer, otherwise just redraw the world window
                    if (this.draggingLayer || wasDraggingLayer)
                        update = true;
                    else
                        this.wwd.redraw();
                }
            }
            // Redraw annotation if needed
            if (update)
                this.update();
        } else if (event.getEventAction().equals(SelectEvent.ROLLOVER) && annotation.getAttributes().isHighlighted()) {
            // de-highlight annotation
            annotation.getAttributes().setHighlighted(false);
            ((Component) this.wwd).setCursor(Cursor.getDefaultCursor());
            this.update();
        }
    }

    private void updateVirtualEarthLayers(Layer layer, boolean enable) {
        if (enable && (layer == virtualEarthAerialLayer ||
                layer == virtualEarthRoadsLayer ||
                layer == virtualEarthHybridLayer)) {
            virtualEarthAerialLayer.setEnabled(layer == virtualEarthAerialLayer);
            virtualEarthRoadsLayer.setEnabled(layer == virtualEarthRoadsLayer);
            virtualEarthHybridLayer.setEnabled(layer == virtualEarthHybridLayer);
        }
    }

    @Override
    protected void drag(SelectEvent event) {
        if (event.getEventAction().equals(SelectEvent.DRAG)) {
            if ((this.isComponentDragEnabled() && getSelectedIndex() == -1 && this.dragRefIndex == -1)
                    || this.draggingComponent) {
                // Dragging the whole list
                if (!this.draggingComponent) {
                    this.dragRefCursorPoint = event.getMouseEvent().getPoint();
                    this.dragRefPoint = getAnnotation().getScreenPoint();
                    this.draggingComponent = true;
                }
                final Point cursorOffset = new Point(event.getMouseEvent().getPoint().x - this.dragRefCursorPoint.x,
                        event.getMouseEvent().getPoint().y - this.dragRefCursorPoint.y);
                final Point targetPoint = new Point(this.dragRefPoint.x + cursorOffset.x,
                        this.dragRefPoint.y - cursorOffset.y);
                this.moveTo(targetPoint);
            } else if (this.isLayerDragEnabled()) {
                // Dragging a layer inside the list
                if (!this.draggingLayer) {
                    this.dragRefIndex = getSelectedIndex();
                    this.draggingLayer = true;
                }
                if (getSelectedIndex() != -1 && this.dragRefIndex != -1 && this.dragRefIndex != getSelectedIndex()) {
                    // Move dragged layer
                    final LayerList layers = getValidLayers();
                    final int insertIndex = this.dragRefIndex > getSelectedIndex() ?
                            getSelectedIndex() : getSelectedIndex() + 1;
                    final int removeIndex = this.dragRefIndex > getSelectedIndex() ?
                            this.dragRefIndex + 1 : this.dragRefIndex;
                    layers.add(insertIndex, layers.get(this.dragRefIndex));
                    layers.remove(removeIndex);
                    this.dragRefIndex = getSelectedIndex();
                }
            }
        } else if (event.getEventAction().equals(SelectEvent.DRAG_END)) {
            this.draggingComponent = false;
            this.draggingLayer = false;
            this.dragRefIndex = -1;
        }
    }

    /**
     * Compose the annotation text from the given <code>LayerList</code>.
     *
     * @param layers the <code>LayerList</code> to draw names from.
     * @return the annotation text to be displayed.
     */
    @Override
    protected String makeAnnotationText(LayerList layers) {
        // Compose html text
        final StringBuilder text = new StringBuilder(255);
        Color color;
        int i = 0;
        final LayerList validLayers = getValidLayers();
        for (Layer layer : validLayers) {
            if (!this.isMinimized() || layer == this) {
                color = (i == getSelectedIndex()) ? getHighlightColor() : getColor();
                color = (i == this.dragRefIndex) ? dragColor : color;
                text.append("<a href=\"");
                text.append(i);
                text.append("\"><font color=\"");
                text.append(encodeHTMLColor(color));
                text.append("\">");
                text.append((layer.isEnabled() ? getLayerEnabledSymbol() : getLayerDisabledSymbol()));
                text.append(' ');
                text.append((layer.isEnabled() ? "<b>" : "<i>"));
                text.append(layer.getName());
                text.append((layer.isEnabled() ? "</b>" : "</i>"));
                text.append((layer.isMultiResolution() && layer.isAtMaxResolution() ? "*" : ""));
                text.append("</a><br />");
            }
            i++;
        }
        return text.toString();
    }
}
=======
/*
 * Copyright (C) 2014 by Array Systems Computing Inc. http://www.array.ca
 *
 * This program is free software; you can redistribute it and/or modify it
 * under the terms of the GNU General Public License as published by the Free
 * Software Foundation; either version 3 of the License, or (at your option)
 * any later version.
 * This program is distributed in the hope that it will be useful, but WITHOUT
 * ANY WARRANTY; without even the implied warranty of MERCHANTABILITY or
 * FITNESS FOR A PARTICULAR PURPOSE. See the GNU General Public License for
 * more details.
 *
 * You should have received a copy of the GNU General Public License along
 * with this program; if not, see http://www.gnu.org/licenses/
 */
package org.esa.nest.dat.toolviews.nestwwview;

import gov.nasa.worldwind.WorldWindow;
import gov.nasa.worldwind.avlist.AVKey;
import gov.nasa.worldwind.event.SelectEvent;
import gov.nasa.worldwindx.examples.util.LayerManagerLayer;
import gov.nasa.worldwind.layers.Layer;
import gov.nasa.worldwind.layers.LayerList;
import gov.nasa.worldwind.pick.PickedObject;
import gov.nasa.worldwind.render.ScreenAnnotation;

import java.awt.*;

/**
 * Displays the layer list in a viewport corner.
 */
public class LayerPanelLayer extends LayerManagerLayer {
    private Layer virtualEarthAerialLayer = null;
    private Layer virtualEarthRoadsLayer = null;
    private Layer virtualEarthHybridLayer = null;

    public LayerPanelLayer(WorldWindow wwd) {
        super(wwd);
    }

    private LayerList getValidLayers() {
        final LayerList validLayers = new LayerList();
        final LayerList allLayers = wwd.getModel().getLayers();
        for (Layer l : allLayers) {
            if (l.getName().equalsIgnoreCase("Atmosphere") || l.getName().equalsIgnoreCase("World Map") ||
                    l.getName().equalsIgnoreCase("Scale bar") || l.getName().equalsIgnoreCase("Compass") ||
                    l.getName().equalsIgnoreCase("NASA Blue Marble Image"))
                continue;
            if (l.getName().equalsIgnoreCase("MS Bing Aerial"))
                virtualEarthAerialLayer = l;
            else if (l.getName().equalsIgnoreCase("MS Bing Roads"))
                virtualEarthRoadsLayer = l;
            else if (l.getName().equalsIgnoreCase("MS Bing Hybrid"))
                virtualEarthHybridLayer = l;

            validLayers.add(l);
        }
        return validLayers;
    }

    /**
     * <code>SelectListener</code> implementation.
     *
     * @param event the current <code>SelectEvent</code>
     */
    @Override
    public void selected(SelectEvent event) {
        final ScreenAnnotation annotation = getAnnotation();
        if (event.hasObjects() && event.getTopObject() == annotation) {
            boolean update = false;
            if (event.getEventAction().equals(SelectEvent.ROLLOVER)
                    || event.getEventAction().equals(SelectEvent.LEFT_CLICK)) {
                // Highlight annotation
                if (!annotation.getAttributes().isHighlighted()) {
                    annotation.getAttributes().setHighlighted(true);
                    update = true;
                }
                // Check for text or url
                final PickedObject po = event.getTopPickedObject();
                if (po.getValue(AVKey.URL) != null) {
                    // Set cursor hand on hyperlinks
                    ((Component) this.wwd).setCursor(Cursor.getPredefinedCursor(Cursor.HAND_CURSOR));
                    int i = Integer.parseInt((String) po.getValue(AVKey.URL));
                    // Select current hyperlink
                    if (getSelectedIndex() != i) {
                        setSelectedIndex(i);
                        update = true;
                    }
                    // Enable/disable layer on left click
                    if (event.getEventAction().equals(SelectEvent.LEFT_CLICK)) {
                        final LayerList layers = getValidLayers();
                        if (i >= 0 && i < layers.size()) {
                            final Layer layer = layers.get(i);
                            final boolean enable = !layer.isEnabled();
                            layer.setEnabled(enable);
                            updateVirtualEarthLayers(layer, enable);
                            update = true;
                        }
                    }
                } else {
                    // Unselect if not on an hyperlink
                    if (getSelectedIndex() != -1) {
                        setSelectedIndex(-1);
                        update = true;
                    }
                    // Set cursor
                    if (this.isComponentDragEnabled())
                        ((Component) this.wwd).setCursor(Cursor.getPredefinedCursor(Cursor.MOVE_CURSOR));
                    else
                        ((Component) this.wwd).setCursor(Cursor.getDefaultCursor());
                }
            }
            if (event.getEventAction().equals(SelectEvent.DRAG)
                    || event.getEventAction().equals(SelectEvent.DRAG_END)) {
                // Handle dragging
                if (this.isComponentDragEnabled() || this.isLayerDragEnabled()) {
                    final boolean wasDraggingLayer = this.draggingLayer;
                    this.drag(event);
                    // Update list if dragging a layer, otherwise just redraw the world window
                    if (this.draggingLayer || wasDraggingLayer)
                        update = true;
                    else
                        this.wwd.redraw();
                }
            }
            // Redraw annotation if needed
            if (update)
                this.update();
        } else if (event.getEventAction().equals(SelectEvent.ROLLOVER) && annotation.getAttributes().isHighlighted()) {
            // de-highlight annotation
            annotation.getAttributes().setHighlighted(false);
            ((Component) this.wwd).setCursor(Cursor.getDefaultCursor());
            this.update();
        }
    }

    private void updateVirtualEarthLayers(Layer layer, boolean enable) {
        if (enable && (layer == virtualEarthAerialLayer ||
                layer == virtualEarthRoadsLayer ||
                layer == virtualEarthHybridLayer)) {
            virtualEarthAerialLayer.setEnabled(layer == virtualEarthAerialLayer);
            virtualEarthRoadsLayer.setEnabled(layer == virtualEarthRoadsLayer);
            virtualEarthHybridLayer.setEnabled(layer == virtualEarthHybridLayer);
        }
    }

    @Override
    protected void drag(SelectEvent event) {
        if (event.getEventAction().equals(SelectEvent.DRAG)) {
            if ((this.isComponentDragEnabled() && getSelectedIndex() == -1 && this.dragRefIndex == -1)
                    || this.draggingComponent) {
                // Dragging the whole list
                if (!this.draggingComponent) {
                    this.dragRefCursorPoint = event.getMouseEvent().getPoint();
                    this.dragRefPoint = getAnnotation().getScreenPoint();
                    this.draggingComponent = true;
                }
                final Point cursorOffset = new Point(event.getMouseEvent().getPoint().x - this.dragRefCursorPoint.x,
                        event.getMouseEvent().getPoint().y - this.dragRefCursorPoint.y);
                final Point targetPoint = new Point(this.dragRefPoint.x + cursorOffset.x,
                        this.dragRefPoint.y - cursorOffset.y);
                this.moveTo(targetPoint);
            } else if (this.isLayerDragEnabled()) {
                // Dragging a layer inside the list
                if (!this.draggingLayer) {
                    this.dragRefIndex = getSelectedIndex();
                    this.draggingLayer = true;
                }
                if (getSelectedIndex() != -1 && this.dragRefIndex != -1 && this.dragRefIndex != getSelectedIndex()) {
                    // Move dragged layer
                    final LayerList layers = getValidLayers();
                    final int insertIndex = this.dragRefIndex > getSelectedIndex() ?
                            getSelectedIndex() : getSelectedIndex() + 1;
                    final int removeIndex = this.dragRefIndex > getSelectedIndex() ?
                            this.dragRefIndex + 1 : this.dragRefIndex;
                    layers.add(insertIndex, layers.get(this.dragRefIndex));
                    layers.remove(removeIndex);
                    this.dragRefIndex = getSelectedIndex();
                }
            }
        } else if (event.getEventAction().equals(SelectEvent.DRAG_END)) {
            this.draggingComponent = false;
            this.draggingLayer = false;
            this.dragRefIndex = -1;
        }
    }

    /**
     * Compose the annotation text from the given <code>LayerList</code>.
     *
     * @param layers the <code>LayerList</code> to draw names from.
     * @return the annotation text to be displayed.
     */
    @Override
    protected String makeAnnotationText(LayerList layers) {
        // Compose html text
        final StringBuilder text = new StringBuilder(255);
        Color color;
        int i = 0;
        final LayerList validLayers = getValidLayers();
        for (Layer layer : validLayers) {
            if (!this.isMinimized() || layer == this) {
                color = (i == getSelectedIndex()) ? getHighlightColor() : getColor();
                color = (i == this.dragRefIndex) ? dragColor : color;
                text.append("<a href=\"");
                text.append(i);
                text.append("\"><font color=\"");
                text.append(encodeHTMLColor(color));
                text.append("\">");
                text.append((layer.isEnabled() ? getLayerEnabledSymbol() : getLayerDisabledSymbol()));
                text.append(' ');
                text.append((layer.isEnabled() ? "<b>" : "<i>"));
                text.append(layer.getName());
                text.append((layer.isEnabled() ? "</b>" : "</i>"));
                text.append((layer.isMultiResolution() && layer.isAtMaxResolution() ? "*" : ""));
                text.append("</a><br />");
            }
            i++;
        }
        return text.toString();
    }
}
>>>>>>> 3926e651
<|MERGE_RESOLUTION|>--- conflicted
+++ resolved
@@ -1,4 +1,3 @@
-<<<<<<< HEAD
 /*
  * Copyright (C) 2014 by Array Systems Computing Inc. http://www.array.ca
  *
@@ -220,228 +219,4 @@
         }
         return text.toString();
     }
-}
-=======
-/*
- * Copyright (C) 2014 by Array Systems Computing Inc. http://www.array.ca
- *
- * This program is free software; you can redistribute it and/or modify it
- * under the terms of the GNU General Public License as published by the Free
- * Software Foundation; either version 3 of the License, or (at your option)
- * any later version.
- * This program is distributed in the hope that it will be useful, but WITHOUT
- * ANY WARRANTY; without even the implied warranty of MERCHANTABILITY or
- * FITNESS FOR A PARTICULAR PURPOSE. See the GNU General Public License for
- * more details.
- *
- * You should have received a copy of the GNU General Public License along
- * with this program; if not, see http://www.gnu.org/licenses/
- */
-package org.esa.nest.dat.toolviews.nestwwview;
-
-import gov.nasa.worldwind.WorldWindow;
-import gov.nasa.worldwind.avlist.AVKey;
-import gov.nasa.worldwind.event.SelectEvent;
-import gov.nasa.worldwindx.examples.util.LayerManagerLayer;
-import gov.nasa.worldwind.layers.Layer;
-import gov.nasa.worldwind.layers.LayerList;
-import gov.nasa.worldwind.pick.PickedObject;
-import gov.nasa.worldwind.render.ScreenAnnotation;
-
-import java.awt.*;
-
-/**
- * Displays the layer list in a viewport corner.
- */
-public class LayerPanelLayer extends LayerManagerLayer {
-    private Layer virtualEarthAerialLayer = null;
-    private Layer virtualEarthRoadsLayer = null;
-    private Layer virtualEarthHybridLayer = null;
-
-    public LayerPanelLayer(WorldWindow wwd) {
-        super(wwd);
-    }
-
-    private LayerList getValidLayers() {
-        final LayerList validLayers = new LayerList();
-        final LayerList allLayers = wwd.getModel().getLayers();
-        for (Layer l : allLayers) {
-            if (l.getName().equalsIgnoreCase("Atmosphere") || l.getName().equalsIgnoreCase("World Map") ||
-                    l.getName().equalsIgnoreCase("Scale bar") || l.getName().equalsIgnoreCase("Compass") ||
-                    l.getName().equalsIgnoreCase("NASA Blue Marble Image"))
-                continue;
-            if (l.getName().equalsIgnoreCase("MS Bing Aerial"))
-                virtualEarthAerialLayer = l;
-            else if (l.getName().equalsIgnoreCase("MS Bing Roads"))
-                virtualEarthRoadsLayer = l;
-            else if (l.getName().equalsIgnoreCase("MS Bing Hybrid"))
-                virtualEarthHybridLayer = l;
-
-            validLayers.add(l);
-        }
-        return validLayers;
-    }
-
-    /**
-     * <code>SelectListener</code> implementation.
-     *
-     * @param event the current <code>SelectEvent</code>
-     */
-    @Override
-    public void selected(SelectEvent event) {
-        final ScreenAnnotation annotation = getAnnotation();
-        if (event.hasObjects() && event.getTopObject() == annotation) {
-            boolean update = false;
-            if (event.getEventAction().equals(SelectEvent.ROLLOVER)
-                    || event.getEventAction().equals(SelectEvent.LEFT_CLICK)) {
-                // Highlight annotation
-                if (!annotation.getAttributes().isHighlighted()) {
-                    annotation.getAttributes().setHighlighted(true);
-                    update = true;
-                }
-                // Check for text or url
-                final PickedObject po = event.getTopPickedObject();
-                if (po.getValue(AVKey.URL) != null) {
-                    // Set cursor hand on hyperlinks
-                    ((Component) this.wwd).setCursor(Cursor.getPredefinedCursor(Cursor.HAND_CURSOR));
-                    int i = Integer.parseInt((String) po.getValue(AVKey.URL));
-                    // Select current hyperlink
-                    if (getSelectedIndex() != i) {
-                        setSelectedIndex(i);
-                        update = true;
-                    }
-                    // Enable/disable layer on left click
-                    if (event.getEventAction().equals(SelectEvent.LEFT_CLICK)) {
-                        final LayerList layers = getValidLayers();
-                        if (i >= 0 && i < layers.size()) {
-                            final Layer layer = layers.get(i);
-                            final boolean enable = !layer.isEnabled();
-                            layer.setEnabled(enable);
-                            updateVirtualEarthLayers(layer, enable);
-                            update = true;
-                        }
-                    }
-                } else {
-                    // Unselect if not on an hyperlink
-                    if (getSelectedIndex() != -1) {
-                        setSelectedIndex(-1);
-                        update = true;
-                    }
-                    // Set cursor
-                    if (this.isComponentDragEnabled())
-                        ((Component) this.wwd).setCursor(Cursor.getPredefinedCursor(Cursor.MOVE_CURSOR));
-                    else
-                        ((Component) this.wwd).setCursor(Cursor.getDefaultCursor());
-                }
-            }
-            if (event.getEventAction().equals(SelectEvent.DRAG)
-                    || event.getEventAction().equals(SelectEvent.DRAG_END)) {
-                // Handle dragging
-                if (this.isComponentDragEnabled() || this.isLayerDragEnabled()) {
-                    final boolean wasDraggingLayer = this.draggingLayer;
-                    this.drag(event);
-                    // Update list if dragging a layer, otherwise just redraw the world window
-                    if (this.draggingLayer || wasDraggingLayer)
-                        update = true;
-                    else
-                        this.wwd.redraw();
-                }
-            }
-            // Redraw annotation if needed
-            if (update)
-                this.update();
-        } else if (event.getEventAction().equals(SelectEvent.ROLLOVER) && annotation.getAttributes().isHighlighted()) {
-            // de-highlight annotation
-            annotation.getAttributes().setHighlighted(false);
-            ((Component) this.wwd).setCursor(Cursor.getDefaultCursor());
-            this.update();
-        }
-    }
-
-    private void updateVirtualEarthLayers(Layer layer, boolean enable) {
-        if (enable && (layer == virtualEarthAerialLayer ||
-                layer == virtualEarthRoadsLayer ||
-                layer == virtualEarthHybridLayer)) {
-            virtualEarthAerialLayer.setEnabled(layer == virtualEarthAerialLayer);
-            virtualEarthRoadsLayer.setEnabled(layer == virtualEarthRoadsLayer);
-            virtualEarthHybridLayer.setEnabled(layer == virtualEarthHybridLayer);
-        }
-    }
-
-    @Override
-    protected void drag(SelectEvent event) {
-        if (event.getEventAction().equals(SelectEvent.DRAG)) {
-            if ((this.isComponentDragEnabled() && getSelectedIndex() == -1 && this.dragRefIndex == -1)
-                    || this.draggingComponent) {
-                // Dragging the whole list
-                if (!this.draggingComponent) {
-                    this.dragRefCursorPoint = event.getMouseEvent().getPoint();
-                    this.dragRefPoint = getAnnotation().getScreenPoint();
-                    this.draggingComponent = true;
-                }
-                final Point cursorOffset = new Point(event.getMouseEvent().getPoint().x - this.dragRefCursorPoint.x,
-                        event.getMouseEvent().getPoint().y - this.dragRefCursorPoint.y);
-                final Point targetPoint = new Point(this.dragRefPoint.x + cursorOffset.x,
-                        this.dragRefPoint.y - cursorOffset.y);
-                this.moveTo(targetPoint);
-            } else if (this.isLayerDragEnabled()) {
-                // Dragging a layer inside the list
-                if (!this.draggingLayer) {
-                    this.dragRefIndex = getSelectedIndex();
-                    this.draggingLayer = true;
-                }
-                if (getSelectedIndex() != -1 && this.dragRefIndex != -1 && this.dragRefIndex != getSelectedIndex()) {
-                    // Move dragged layer
-                    final LayerList layers = getValidLayers();
-                    final int insertIndex = this.dragRefIndex > getSelectedIndex() ?
-                            getSelectedIndex() : getSelectedIndex() + 1;
-                    final int removeIndex = this.dragRefIndex > getSelectedIndex() ?
-                            this.dragRefIndex + 1 : this.dragRefIndex;
-                    layers.add(insertIndex, layers.get(this.dragRefIndex));
-                    layers.remove(removeIndex);
-                    this.dragRefIndex = getSelectedIndex();
-                }
-            }
-        } else if (event.getEventAction().equals(SelectEvent.DRAG_END)) {
-            this.draggingComponent = false;
-            this.draggingLayer = false;
-            this.dragRefIndex = -1;
-        }
-    }
-
-    /**
-     * Compose the annotation text from the given <code>LayerList</code>.
-     *
-     * @param layers the <code>LayerList</code> to draw names from.
-     * @return the annotation text to be displayed.
-     */
-    @Override
-    protected String makeAnnotationText(LayerList layers) {
-        // Compose html text
-        final StringBuilder text = new StringBuilder(255);
-        Color color;
-        int i = 0;
-        final LayerList validLayers = getValidLayers();
-        for (Layer layer : validLayers) {
-            if (!this.isMinimized() || layer == this) {
-                color = (i == getSelectedIndex()) ? getHighlightColor() : getColor();
-                color = (i == this.dragRefIndex) ? dragColor : color;
-                text.append("<a href=\"");
-                text.append(i);
-                text.append("\"><font color=\"");
-                text.append(encodeHTMLColor(color));
-                text.append("\">");
-                text.append((layer.isEnabled() ? getLayerEnabledSymbol() : getLayerDisabledSymbol()));
-                text.append(' ');
-                text.append((layer.isEnabled() ? "<b>" : "<i>"));
-                text.append(layer.getName());
-                text.append((layer.isEnabled() ? "</b>" : "</i>"));
-                text.append((layer.isMultiResolution() && layer.isAtMaxResolution() ? "*" : ""));
-                text.append("</a><br />");
-            }
-            i++;
-        }
-        return text.toString();
-    }
-}
->>>>>>> 3926e651
+}