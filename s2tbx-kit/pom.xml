--- conflicted
+++ resolved
@@ -58,10 +58,7 @@
             <version>${project.version}</version>
         </dependency>
 
-<<<<<<< HEAD
-=======
 
->>>>>>> ea31297e
         <dependency>
             <groupId>org.esa.s2tbx</groupId>
             <artifactId>s2tbx-python-lib</artifactId>
@@ -98,29 +95,7 @@
             <version>2.1.0</version>
         </dependency>
 
-<<<<<<< HEAD
-=======
 
-        <!--<dependency>-->
-        <!--<groupId>org.esa.s2tbx</groupId>-->
-        <!--<artifactId>s2tbx-r2r-converter</artifactId>-->
-        <!--<version>${project.version}</version>-->
-        <!--</dependency>-->
-
-        <!--<dependency>-->
-        <!--<groupId>org.esa.s2tbx</groupId>-->
-        <!--<artifactId>s2tbx-sen2cor-processor</artifactId>-->
-        <!--<version>${project.version}</version>-->
-        <!--</dependency>-->
-
-        <!--<dependency>-->
-        <!--<groupId>org.esa.s2tbx</groupId>-->
-        <!--<artifactId>s2tbx-sen2three-processor</artifactId>-->
-        <!--<version>${project.version}</version>-->
-        <!--</dependency>-->
-
-
->>>>>>> ea31297e
     </dependencies>
 
     <properties>
