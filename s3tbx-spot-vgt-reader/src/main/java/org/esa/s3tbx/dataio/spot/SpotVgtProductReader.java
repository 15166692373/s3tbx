--- conflicted
+++ resolved
@@ -196,11 +196,7 @@
         Variable variable = findPixelDataVariable(netcdfFile);
         if (isPotentialPixelDataVariable(variable)) {
             DataType netCdfDataType = variable.getDataType();
-<<<<<<< HEAD
-            int bandDataType = convertNetcdfTypeToProductDataType(netCdfDataType, variable.isUnsigned());
-=======
             int bandDataType = convertNetcdfTypeToProductDataType(netCdfDataType, variable.getDataType().isUnsigned());
->>>>>>> 354b198f
             if (bandDataType != ProductData.TYPE_UNDEFINED) {
                 String bandName = getBandName(hdfFileName);
                 BandInfo bandInfo = getBandInfo(bandName);
