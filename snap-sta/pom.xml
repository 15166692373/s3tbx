--- conflicted
+++ resolved
@@ -37,11 +37,7 @@
         <dependency>
             <groupId>org.esa.snap</groupId>
             <artifactId>ceres-core</artifactId>
-<<<<<<< HEAD
             <version>${snap.version}</version>
-=======
-            <version>2.0.0-SNAPSHOT</version>
->>>>>>> 8ae2ad8a
         </dependency>
 
         <dependency>
