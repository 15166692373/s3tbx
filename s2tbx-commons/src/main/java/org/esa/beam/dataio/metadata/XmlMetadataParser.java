--- conflicted
+++ resolved
@@ -56,9 +56,9 @@
      * Tries to infer the type of the element, based on the available XSD schema definition.
      * If no schema definition exist, the type will always be <code>ProductData.ASCII</code>.
      *
-     * @param elementName The name of the XML element.
-     * @param value       The value of the XML element.
-     * @return An instance of <code>ProductData</code> wrapping the element value.
+     * @param elementName   The name of the XML element.
+     * @param value         The value of the XML element.
+     * @return      An instance of <code>ProductData</code> wrapping the element value.
      */
     protected ProductData inferType(String elementName, String value) {
         return ProductData.ASCII.createInstance(value);
@@ -67,7 +67,7 @@
     /**
      * Constructs an instance of <code>XmlMetadataParser</code> for the given metadata class.
      *
-     * @param metadataClass The class of metadata (it should be derived from <code>XmlMetadata</code>).
+     * @param metadataClass    The class of metadata (it should be derived from <code>XmlMetadata</code>).
      */
     public XmlMetadataParser(Class metadataClass) {
         this.fileClass = metadataClass;
@@ -76,11 +76,11 @@
     /**
      * Tries to parse the given <code>InputStream</code> (which may be a string or a stream over a file).
      *
-     * @param inputStream The input stream
-     * @return If successful, it returns an instance of a class extending <code>XmlMetadata</code>.
-     * @throws ParserConfigurationException Exception is thrown by the underlying SAX mechanism.
-     * @throws SAXException                 Exception is thrown if the XML is not well formed.
-     * @throws IOException                  Exception is thrown if there is a problem reading the input stream.
+     * @param inputStream   The input stream
+     * @return  If successful, it returns an instance of a class extending <code>XmlMetadata</code>.
+     * @throws ParserConfigurationException     Exception is thrown by the underlying SAX mechanism.
+     * @throws SAXException                     Exception is thrown if the XML is not well formed.
+     * @throws IOException                      Exception is thrown if there is a problem reading the input stream.
      */
     public T parse(InputStream inputStream) throws ParserConfigurationException, SAXException, IOException {
         SAXParserFactory factory = SAXParserFactory.newInstance();
@@ -108,10 +108,9 @@
     /**
      * Indicates if the XSD validation should be performed.
      * Override this in derived classes to enable schema validation.
-     *
-     * @return The default implementation always returns <code>false</code>.
-     * In a derived class, <code>true</code> would mean that the XML
-     * schema validation should be performed.
+     * @return  The default implementation always returns <code>false</code>.
+     *          In a derived class, <code>true</code> would mean that the XML
+     *          schema validation should be performed.
      */
     protected boolean shouldValidateSchema() {
         return false;
@@ -121,7 +120,7 @@
      * Sets the location(s) of the XSD schema(s) that should be used for XSD
      * schema validation.
      *
-     * @param schemaLocations An array of schema locations.
+     * @param schemaLocations   An array of schema locations.
      */
     protected void setSchemaLocations(String[] schemaLocations) {
         this.schemaLocations = schemaLocations;
@@ -130,7 +129,8 @@
     /**
      * Actual document handler implementation
      */
-    protected class MetadataHandler extends DefaultHandler {
+    protected class MetadataHandler extends DefaultHandler
+    {
         private T result;
         private String buffer;
         private String currentPath;
@@ -172,25 +172,21 @@
             }
             MetadataElement element = new MetadataElement(qName);
             buffer = "";
-<<<<<<< HEAD
-            for (int i = 0; i < attributes.getLength(); i++) {
-                element.addAttribute(new MetadataAttribute(attributes.getQName(i), ProductData.ASCII.createInstance(attributes.getValue(i)), false));
-=======
             currentPath += qName + "/";
             for (int i = 0; i < attributes.getLength(); i++)
             {
                 MetadataAttribute attribute = new MetadataAttribute(attributes.getQName(i), ProductData.ASCII.createInstance(attributes.getValue(i)), false);
                 element.addAttribute(attribute);
                 result.indexAttribute(currentPath, attribute);
->>>>>>> e7f7399b
             }
             elementStack.push(element);
         }
 
         @Override
         public void endElement(String uri, String localName, String qName) throws SAXException {
-            MetadataElement closingElement = elementStack.pop();
-            if (!elementStack.empty()) {
+            MetadataElement closingElement =  elementStack.pop();
+            if (!elementStack.empty())
+            {
                 if (buffer != null && !buffer.isEmpty() && !buffer.startsWith("\n")) {
                     MetadataAttribute attribute = new MetadataAttribute(closingElement.getName(), inferType(qName, buffer), false);
                     elementStack.peek().addAttribute(attribute);
