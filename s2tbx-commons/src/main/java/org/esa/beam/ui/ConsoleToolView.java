--- conflicted
+++ resolved
@@ -39,7 +39,7 @@
 /**
  * Commodity model view for echoing and filtering application log messages.
  *
- * @author Cosmin Cara
+ * @author  Cosmin Cara
  */
 public class ConsoleToolView extends AbstractToolView {
 
@@ -50,8 +50,8 @@
     private static final String ERROR = "Error";
     private static final String CLEAR = "Clear";
     private static final String ICON_PATH = "org/esa/beam/ui/%s";
-    private static final String COLUMNS[] = {"Timestamp", "Message Type", "Message"};
-    private static final int COLUMN_WIDTHS[] = {50, 50, 800};
+    private static final String COLUMNS[] = {"Timestamp","Message Type", "Message"};
+    private static final int COLUMN_WIDTHS[] = { 50, 50, 800};
     private static final SimpleDateFormat dateFormat = new SimpleDateFormat("yyyy-MM-dd HH:mm:ss.SSS");
     private Handler logHandler;
     private JTable logTable;
@@ -74,20 +74,11 @@
             put(Level.WARNING, WARNING);
             put(Level.SEVERE, ERROR);
         }};
-        this.filterMasks.put(INFO, new ArrayList<Level>() {{
-            add(Level.INFO);
-            add(Level.FINE);
-            add(Level.FINER);
-            add(Level.FINEST);
-        }});
+        this.filterMasks.put(INFO, new ArrayList<Level>() {{ add(Level.INFO); add(Level.FINE); add(Level.FINER); add(Level.FINEST); }});
         this.filterIcons.put(INFO, String.format(ICON_PATH, "info.gif"));
-        this.filterMasks.put(WARNING, new ArrayList<Level>() {{
-            add(Level.WARNING);
-        }});
+        this.filterMasks.put(WARNING, new ArrayList<Level>() {{ add(Level.WARNING); }});
         this.filterIcons.put(WARNING, String.format(ICON_PATH, "warning.gif"));
-        this.filterMasks.put(ERROR, new ArrayList<Level>() {{
-            add(Level.SEVERE);
-        }});
+        this.filterMasks.put(ERROR, new ArrayList<Level>() {{ add(Level.SEVERE); }});
         this.filterIcons.put(ERROR, String.format(ICON_PATH, "error.gif"));
         currentFilter = Level.ALL;
         rowFilterMap = new HashMap<String, RowFilter<DefaultTableModel, Object>>();
@@ -135,7 +126,7 @@
         String data[][] = new String[0][3];
         logTableModel = new DefaultTableModel(data, COLUMNS) {
             @Override
-            public boolean isCellEditable(int row, int col) {
+            public boolean isCellEditable(int row, int col){
                 return false;
             }
         };
@@ -182,27 +173,6 @@
         ImageIcon icon = new ImageIcon(classLoader.getResource(iconPath));
         final JToggleButton button = new JToggleButton(icon, pressed);
         button.setActionCommand(messageLevel);
-<<<<<<< HEAD
-        button.addActionListener(new ActionListener() {
-            @Override
-            public void actionPerformed(ActionEvent e) {
-                Container parent = button.getParent();
-                List<String> filterKeys = new ArrayList<String>();
-                for (Component component : parent.getComponents()) {
-                    if (JToggleButton.class.isInstance(component)) {
-                        JToggleButton buttonComponent = (JToggleButton) component;
-                        if (buttonComponent.getModel().isSelected()) {
-                            filterKeys.add(buttonComponent.getActionCommand());
-                        }
-                    }
-                }
-                List<RowFilter<DefaultTableModel, Object>> filters = new ArrayList<RowFilter<DefaultTableModel, Object>>();
-                for (String key : filterKeys) {
-                    filters.add(rowFilterMap.get(key));
-                }
-                //noinspection unchecked
-                ((TableRowSorter) logTable.getRowSorter()).setRowFilter(RowFilter.orFilter(filters));
-=======
         button.addActionListener((ActionEvent e) -> {
             Container parent = button.getParent();
             List<String> filterKeys = new ArrayList<String>();
@@ -211,7 +181,6 @@
                 if (buttonComponent.getModel().isSelected()) {
                     filterKeys.add(buttonComponent.getActionCommand());
                 }
->>>>>>> e7f7399b
             }
             List<RowFilter<DefaultTableModel, Object>> filters = filterKeys.stream().map(rowFilterMap::get).collect(Collectors.toList());
             //noinspection unchecked
@@ -232,7 +201,7 @@
     private void createRowFilters() {
         rowFilterMap.put(INFO, new RowFilter<DefaultTableModel, Object>() {
             @Override
-            public boolean include(RowFilter.Entry entry) {
+            public boolean include (RowFilter.Entry entry) {
                 //noinspection SuspiciousMethodCalls
                 //return filterMasks.get(INFO).contains(entry.getValue(1));
                 return INFO.equals(entry.getStringValue(1));
@@ -240,7 +209,7 @@
         });
         rowFilterMap.put(WARNING, new RowFilter<DefaultTableModel, Object>() {
             @Override
-            public boolean include(RowFilter.Entry entry) {
+            public boolean include (RowFilter.Entry entry) {
                 //noinspection SuspiciousMethodCalls
                 //return filterMasks.get(WARNING).contains(entry.getValue(1));
                 return WARNING.equals(entry.getStringValue(1));
@@ -248,7 +217,7 @@
         });
         rowFilterMap.put(ERROR, new RowFilter<DefaultTableModel, Object>() {
             @Override
-            public boolean include(RowFilter.Entry entry) {
+            public boolean include (RowFilter.Entry entry) {
                 //noinspection SuspiciousMethodCalls
                 //return filterMasks.get(ERROR).contains(entry.getValue(1));
                 return ERROR.equals(entry.getStringValue(1));
@@ -290,8 +259,8 @@
     class ToolTipCellRenderer extends DefaultTableCellRenderer {
 
         @Override
-        public Component getTableCellRendererComponent(JTable table, Object value, boolean isSelected, boolean hasFocus, int row, int column) {
-            JLabel c = (JLabel) super.getTableCellRendererComponent(table, value, isSelected, hasFocus, row, column);
+        public Component getTableCellRendererComponent(JTable table, Object value, boolean isSelected, boolean hasFocus,int row, int column) {
+            JLabel c = (JLabel)super.getTableCellRendererComponent(table, value, isSelected, hasFocus, row, column);
             if (value != null && Throwable.class.isInstance(value)) {
                 Throwable exception = (Throwable) value;
                 StringWriter stringWriter = new StringWriter();
