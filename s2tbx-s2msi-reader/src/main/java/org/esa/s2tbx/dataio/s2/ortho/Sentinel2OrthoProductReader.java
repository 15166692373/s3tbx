--- conflicted
+++ resolved
@@ -27,9 +27,11 @@
 import com.vividsolutions.jts.io.WKTReader;
 import org.apache.commons.lang.builder.ToStringBuilder;
 import org.apache.commons.lang.builder.ToStringStyle;
+import org.apache.commons.math3.util.Precision;
 import org.esa.s2tbx.dataio.jp2.TileLayout;
 import org.esa.s2tbx.dataio.jp2.internal.JP2TileOpImage;
 import org.esa.s2tbx.dataio.openjpeg.StackTraceUtils;
+import org.esa.s2tbx.dataio.s2.ColorIterator;
 import org.esa.s2tbx.dataio.s2.S2BandAnglesGrid;
 import org.esa.s2tbx.dataio.s2.S2BandConstants;
 import org.esa.s2tbx.dataio.s2.S2BandInformation;
@@ -42,27 +44,29 @@
 import org.esa.s2tbx.dataio.s2.TimeProbe;
 import org.esa.s2tbx.dataio.s2.filepatterns.S2ProductFilename;
 import org.esa.s2tbx.dataio.s2.gml.EopPolygon;
+import org.esa.s2tbx.dataio.s2.gml.GmlFilter;
 import org.esa.s2tbx.dataio.s2.masks.MaskInfo;
 import org.esa.s2tbx.dataio.s2.ortho.filepatterns.S2OrthoGranuleDirFilename;
 import org.esa.s2tbx.dataio.s2.ortho.filepatterns.S2OrthoGranuleMetadataFilename;
 import org.esa.snap.core.dataio.ProductReaderPlugIn;
 import org.esa.snap.core.datamodel.Band;
 import org.esa.snap.core.datamodel.CrsGeoCoding;
+import org.esa.snap.core.datamodel.GeoCoding;
 import org.esa.snap.core.datamodel.IndexCoding;
 import org.esa.snap.core.datamodel.Mask;
 import org.esa.snap.core.datamodel.MetadataElement;
 import org.esa.snap.core.datamodel.Placemark;
 import org.esa.snap.core.datamodel.Product;
 import org.esa.snap.core.datamodel.ProductData;
+import org.esa.snap.core.datamodel.TiePointGrid;
 import org.esa.snap.core.datamodel.VectorDataNode;
 import org.esa.snap.core.image.ImageManager;
 import org.esa.snap.core.image.SourceImageScaler;
+import org.esa.snap.core.util.ProductUtils;
 import org.esa.snap.core.util.SystemUtils;
 import org.esa.snap.core.util.io.FileUtils;
-<<<<<<< HEAD
-=======
-
->>>>>>> 9279aad3
+import org.esa.snap.core.util.jai.JAIDebug;
+import org.esa.snap.core.util.jai.JAIUtils;
 import org.geotools.feature.DefaultFeatureCollection;
 import org.geotools.feature.simple.SimpleFeatureImpl;
 import org.geotools.filter.identity.FeatureIdImpl;
@@ -83,6 +87,7 @@
 import java.awt.*;
 import java.awt.color.ColorSpace;
 import java.awt.geom.AffineTransform;
+import java.awt.geom.Point2D;
 import java.awt.image.BufferedImage;
 import java.awt.image.ColorModel;
 import java.awt.image.ComponentColorModel;
@@ -107,7 +112,9 @@
 import java.util.Map;
 import java.util.Objects;
 import java.util.concurrent.TimeUnit;
+import java.util.logging.Level;
 import java.util.logging.Logger;
+import java.util.prefs.Preferences;
 import java.util.stream.Collectors;
 
 import static java.awt.image.DataBuffer.*;
@@ -421,14 +428,7 @@
             //Mosaic of planar image
             ArrayList<PlanarImage> tileImages = new ArrayList<>();
 
-<<<<<<< HEAD
-            for (String tileId : sceneDescription.getOrderedTileIds()) {
-                PlanarImage opImage = null;
-
-                DataBuffer buffer2 = new DataBufferFloat(widthAnglesTile*heightAnglesTile*1);
-=======
             for (String tileId : asSortedList(sceneDescription.getTileIds())) {
->>>>>>> 9279aad3
 
                 DataBuffer buffer = new DataBufferFloat(widthAnglesTile*heightAnglesTile*1);
                 // Wrap it in a writable raster
@@ -1329,9 +1329,6 @@
         return bandNames;
     }
 
-<<<<<<< HEAD
-}
-=======
     public static
     <T extends Comparable<? super T>> java.util.List<T> asSortedList(Collection<T> c) {
         java.util.List<T> list = new ArrayList<T>(c);
@@ -1506,4 +1503,3 @@
         return output.toString();
     }
 }
->>>>>>> 9279aad3
