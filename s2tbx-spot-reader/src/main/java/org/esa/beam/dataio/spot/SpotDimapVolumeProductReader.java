/*
 *
 *  * Copyright (C) 2015 CS SI
 *  *
 *  * This program is free software; you can redistribute it and/or modify it
 *  * under the terms of the GNU General Public License as published by the Free
 *  * Software Foundation; either version 3 of the License, or (at your option)
 *  * any later version.
 *  * This program is distributed in the hope that it will be useful, but WITHOUT
 *  * ANY WARRANTY; without even the implied warranty of MERCHANTABILITY or
 *  * FITNESS FOR A PARTICULAR PURPOSE. See the GNU General Public License for
 *  * more details.
 *  *
 *  * You should have received a copy of the GNU General Public License along
 *  * with this program; if not, see http://www.gnu.org/licenses/
 *
 */

package org.esa.beam.dataio.spot;

import com.bc.ceres.core.ProgressMonitor;
import org.esa.beam.dataio.BandMatrix;
import org.esa.beam.dataio.ByteArrayOutputStream;
import org.esa.beam.dataio.geotiff.GeoTiffProductReader;
import org.esa.beam.dataio.metadata.XmlMetadata;
import org.esa.beam.dataio.spot.dimap.SpotConstants;
import org.esa.beam.dataio.spot.dimap.SpotDimapMetadata;
import org.esa.beam.framework.dataio.ProductReader;
import org.esa.beam.framework.dataio.ProductReaderPlugIn;
import org.esa.beam.framework.datamodel.Band;
import org.esa.beam.framework.datamodel.Mask;
import org.esa.beam.framework.datamodel.MetadataElement;
import org.esa.beam.framework.datamodel.Product;
import org.esa.beam.framework.datamodel.ProductData;
import org.geotools.metadata.InvalidMetadataException;

import javax.imageio.stream.ImageInputStream;
import javax.imageio.stream.MemoryCacheImageInputStream;
import javax.imageio.stream.MemoryCacheImageOutputStream;
import java.awt.*;
import java.awt.geom.Point2D;
import java.io.ByteArrayInputStream;
import java.io.File;
import java.io.IOException;
import java.util.HashMap;
import java.util.Map;

/**
 * This reader is intended for reading SPOT-4 and SPOT-5 View files composed
 * of several products (for instance, large products that are split into several smaller ones.
 *
 * @author Cosmin Cara
 */
public class SpotDimapVolumeProductReader extends SpotProductReader {

    private final Map<Band, BandMatrix> bandMap;
    protected final Map<int[], ProductData> readLines;

    protected SpotDimapVolumeProductReader(ProductReaderPlugIn readerPlugIn) {
        super(readerPlugIn);
        bandMap = new HashMap<Band, BandMatrix>();
        readLines = new HashMap<int[], ProductData>();
    }

    @Override
    protected String getMetadataExtension() {
        return SpotConstants.DIMAP_DEFAULT_EXTENSIONS[0];
    }

    @Override
    protected String getMetadataProfile() {
        if (metadata != null && metadata.size() > 0) {
            return metadata.get(0).getMetadataProfile();
        } else {
            return SpotConstants.PROFILE_MULTI_VOLUME;
        }
    }

    @Override
    protected String getProductGenericName() {
        if (metadata != null && metadata.size() > 0) {
            return metadata.get(0).getProductName();
        } else {
            return SpotConstants.DEFAULT_PRODUCT_NAME;
        }
    }

    @Override
    protected String getMetadataFileSuffix() {
        return SpotConstants.SPOTSCENE_METADATA_FILE;
    }

    @Override
    protected String[] getBandNames() {
        return SpotConstants.DEFAULT_BAND_NAMES;
    }

    @Override
    protected Product readProductNodesImpl() throws IOException {
        SpotDimapMetadata dimapMetadata = wrappingMetadata.getComponentMetadata(0);

        int width = wrappingMetadata.getExpectedVolumeWidth();
        int height = wrappingMetadata.getExpectedVolumeHeight();

        Product rootProduct = new Product(dimapMetadata.getProductName(),
<<<<<<< HEAD
                                          SpotConstants.DIMAP_FORMAT_NAMES[0],
                                          width,
                                          height);
        rootProduct.getMetadataRoot().addElement(metadata.getRootElement());
=======
                SpotConstants.DIMAP_FORMAT_NAMES[0],
                width,
                height);
        rootProduct.getMetadataRoot().addElement(wrappingMetadata.getRootElement());
>>>>>>> e7f7399b
        ProductData.UTC centerTime = dimapMetadata.getCenterTime();
        rootProduct.setStartTime(centerTime);
        rootProduct.setEndTime(centerTime);
        rootProduct.setDescription(dimapMetadata.getProductDescription());

        int numBands = dimapMetadata.getNumBands();
        String[] bandNames = wrappingMetadata.getComponentMetadata(0).getBandNames();
        for (int i = 0; i < numBands; i++) {
            Band virtualBand = new Band(bandNames[i], dimapMetadata.getPixelDataType(), width, height);
            rootProduct.addBand(virtualBand);
            bandMap.put(virtualBand, new BandMatrix(wrappingMetadata.getExpectedTileComponentRows(), wrappingMetadata.getExpectedTileComponentCols()));
        }

        for (int fileIndex = 0; fileIndex < wrappingMetadata.getNumComponents(); fileIndex++) {
            addBands(rootProduct, wrappingMetadata.getComponentMetadata(fileIndex));
            addMasks(rootProduct, wrappingMetadata.getComponentMetadata(fileIndex));
        }
        rootProduct.setModified(false);

        return rootProduct;
    }

    @Override
    protected void readBandRasterDataImpl(int sourceOffsetX, int sourceOffsetY,
                                          int sourceWidth, int sourceHeight,
                                          int sourceStepX, int sourceStepY,
                                          Band destBand,
                                          int destOffsetX, int destOffsetY,
                                          int destWidth, int destHeight,
                                          ProductData destBuffer, ProgressMonitor pm) throws IOException {
<<<<<<< HEAD
        BandMatrix bandMatrix = bandMap.get(destBand);
        BandMatrix.BandMatrixCell[] cells = bandMatrix.getCells();
        int readWidth = 0;
        ByteArrayOutputStream byteArrayOutputStream = new ByteArrayOutputStream();
        for (BandMatrix.BandMatrixCell cell : cells) {
            Rectangle readArea = cell.intersection(destOffsetX, destOffsetY, destWidth, destHeight);
            if (readArea != null) {
                ProductReader reader = cell.band.getProductReader();
                if (reader == null) {
                    logger.severe("No reader found for band data");
                } else {
                    int bandDestOffsetX = readArea.x - cell.cellStartPixelX;
                    int bandDestOffsetY = readArea.y - cell.cellStartPixelY;
                    int bandDestWidth = readArea.width;
                    int bandDestHeight = readArea.height;
                    ProductData bandBuffer = createProductData(destBuffer.getType(), bandDestWidth * bandDestHeight);
                    reader.readBandRasterData(cell.band, bandDestOffsetX, bandDestOffsetY, bandDestWidth, bandDestHeight, bandBuffer, pm);
                    MemoryCacheImageOutputStream writeStream = null;
                    ImageInputStream readStream = null;
                    try {
                        byteArrayOutputStream.reset();
                        writeStream = new MemoryCacheImageOutputStream(byteArrayOutputStream);
                        bandBuffer.writeTo(writeStream);
                        writeStream.flush();
                        readStream = new MemoryCacheImageInputStream(new ByteArrayInputStream(byteArrayOutputStream.toByteArray()));

                        for (int y = 0; y < destHeight; y++) {
                            destBuffer.readFrom(y * destWidth + readWidth, bandDestWidth, readStream);
=======
        int[] key = new int[] { sourceOffsetX, sourceOffsetY, sourceWidth, sourceHeight, sourceStepX, sourceStepY };
        if (!readLines.containsKey(key)) {
            BandMatrix bandMatrix = bandMap.get(destBand);
            BandMatrix.BandMatrixCell[] cells = bandMatrix.getCells();
            int readWidth = 0;
            ByteArrayOutputStream byteArrayOutputStream = new ByteArrayOutputStream();
            for (BandMatrix.BandMatrixCell cell : cells) {
                Rectangle readArea = cell.intersection(destOffsetX, destOffsetY, destWidth, destHeight);
                if (readArea != null) {
                    ProductReader reader = cell.band.getProductReader();
                    if (reader == null) {
                        logger.severe("No reader found for band data");
                    } else {
                        int bandDestOffsetX = readArea.x - cell.cellStartPixelX;
                        int bandDestOffsetY = readArea.y - cell.cellStartPixelY;
                        int bandDestWidth = readArea.width;
                        int bandDestHeight = readArea.height;
                        ProductData bandBuffer = createProductData(destBuffer.getType(), bandDestWidth * bandDestHeight);
                        reader.readBandRasterData(cell.band, bandDestOffsetX, bandDestOffsetY, bandDestWidth, bandDestHeight, bandBuffer, pm);
                        MemoryCacheImageOutputStream writeStream = null;
                        ImageInputStream readStream = null;
                        try {
                            byteArrayOutputStream.reset();
                            writeStream = new MemoryCacheImageOutputStream(byteArrayOutputStream);
                            bandBuffer.writeTo(writeStream);
                            writeStream.flush();
                            readStream = new MemoryCacheImageInputStream(new ByteArrayInputStream(byteArrayOutputStream.toByteArray()));

                            for (int y = 0; y < destHeight; y++) {
                                destBuffer.readFrom(y * destWidth + readWidth, bandDestWidth, readStream);
                            }
                            readWidth += bandDestWidth;
                        } finally {
                            if (writeStream != null) writeStream.close();
                            if (readStream != null) readStream.close();
>>>>>>> e7f7399b
                        }
                        readWidth += bandDestWidth;
                    } finally {
                        if (writeStream != null) writeStream.close();
                        if (readStream != null) readStream.close();
                    }
                }
            }
<<<<<<< HEAD
=======
            readLines.put(key, destBuffer);
        } else {
            logger.info("Line already read");
            destBuffer = readLines.get(key);
>>>>>>> e7f7399b
        }
    }

    void addBands(Product product, SpotDimapMetadata componentMetadata) {
        String[] bandUnits = componentMetadata.getBandUnits();
        try {
            if (SpotConstants.DIMAP.equals(componentMetadata.getFormatName())) {
                String[] rasterFileNames = componentMetadata.getRasterFileNames();
                if (rasterFileNames == null || rasterFileNames.length == 0)
                    throw new InvalidMetadataException("No raster file name found in metadata");
                String rasterFileName = componentMetadata.getPath().toLowerCase().replace(componentMetadata.getFileName().toLowerCase(), componentMetadata.getRasterFileNames()[0].toLowerCase());
                File rasterFile = productDirectory.getFile(rasterFileName);
                GeoTiffProductReader tiffReader = new GeoTiffProductReader(getReaderPlugIn());
                logger.info("Read product nodes for component " + componentMetadata.getProductName());
                Product tiffProduct = tiffReader.readProductNodes(rasterFile, null);
                if (tiffProduct != null) {
                    MetadataElement tiffMetadata = tiffProduct.getMetadataRoot();
                    if (tiffMetadata != null) {
                        XmlMetadata.CopyChildElements(tiffMetadata, product.getMetadataRoot());
                    }
                    if (product.getGeoCoding() == null)
                        tiffProduct.transferGeoCodingTo(product, null);
                    if (product.getPreferredTileSize() == null)
                        product.setPreferredTileSize(tiffProduct.getPreferredTileSize());

                    int numTiffBands = tiffProduct.getNumBands();
                    logger.info("Read bands for component " + componentMetadata.getProductName());
                    for (int idx = 0; idx < numTiffBands; idx++) {
                        Band srcBand = tiffProduct.getBandAt(idx);
                        Band targetBand = product.getBandAt(idx);
                        SpotDimapMetadata.InsertionPoint insertPoint = componentMetadata.getInsertPoint();
                        bandMap.get(targetBand).addCell(srcBand,
                                                        new Point2D.Float(insertPoint.x, insertPoint.y),
                                                        insertPoint.stepX, insertPoint.stepY);
                        targetBand.setNoDataValue(componentMetadata.getNoDataValue() > -1 ? componentMetadata.getNoDataValue() : srcBand.getNoDataValue());
                        targetBand.setNoDataValueUsed((componentMetadata.getNoDataValue() > -1));
                        targetBand.setSpectralWavelength(componentMetadata.getWavelength(idx) > 0 ? componentMetadata.getWavelength(idx) : srcBand.getSpectralWavelength());
                        targetBand.setSpectralBandwidth(componentMetadata.getBandwidth(idx) > 0 ? componentMetadata.getBandwidth(idx) : srcBand.getSpectralBandwidth());
                        targetBand.setScalingFactor(srcBand.getScalingFactor());
                        targetBand.setScalingOffset(srcBand.getScalingOffset());
                        targetBand.setSolarFlux(srcBand.getSolarFlux());
                        targetBand.setUnit(srcBand.getUnit() != null ? srcBand.getUnit() : bandUnits[idx]);
                        targetBand.setSampleCoding(srcBand.getSampleCoding());
                        targetBand.setImageInfo(srcBand.getImageInfo());
                        //targetBand.setSpectralBandIndex(srcBand.getSpectralBandIndex());
                        targetBand.setSpectralBandIndex(idx + 1);
                        readBandStatistics(targetBand, idx, componentMetadata);
                        if (targetBand.getDescription() == null)
                            if (srcBand.getDescription() == null)
                                targetBand.setDescription("Combined " + targetBand.getName() + " from underlying components");
                            else
                                targetBand.setDescription(srcBand.getDescription());
                    }
                }
            } else {
                logger.warning(String.format("Component product %s is not in DIMAP format!", componentMetadata.getProductName()));
            }
        } catch (IOException ioEx) {
            logger.severe("Error while reading component: " + ioEx.getMessage());
        }
    }

    void addMasks(Product product, SpotDimapMetadata componentMetadata) {
        logger.info("Create masks");
        int noDataValue, saturatedValue;
        if ((noDataValue = componentMetadata.getNoDataValue()) >= 0 && !product.getMaskGroup().contains(SpotConstants.NODATA_VALUE)) {
            product.getMaskGroup().add(Mask.BandMathsType.create(SpotConstants.NODATA_VALUE,
                                                                 SpotConstants.NODATA_VALUE,
                                                                 product.getSceneRasterWidth(),
                                                                 product.getSceneRasterHeight(),
                                                                 String.valueOf(noDataValue),
                                                                 componentMetadata.getNoDataColor(),
                                                                 0.5));
        }
        if ((saturatedValue = componentMetadata.getSaturatedPixelValue()) >= 0 && !product.getMaskGroup().contains(SpotConstants.SATURATED_VALUE)) {
            product.getMaskGroup().add(Mask.BandMathsType.create(SpotConstants.SATURATED_VALUE,
                                                                 SpotConstants.SATURATED_VALUE,
                                                                 product.getSceneRasterWidth(),
                                                                 product.getSceneRasterHeight(),
                                                                 String.valueOf(saturatedValue),
                                                                 componentMetadata.getSaturatedColor(),
                                                                 0.5));
        }
    }
}<|MERGE_RESOLUTION|>--- conflicted
+++ resolved
@@ -48,7 +48,6 @@
 /**
  * This reader is intended for reading SPOT-4 and SPOT-5 View files composed
  * of several products (for instance, large products that are split into several smaller ones.
- *
  * @author Cosmin Cara
  */
 public class SpotDimapVolumeProductReader extends SpotProductReader {
@@ -103,17 +102,10 @@
         int height = wrappingMetadata.getExpectedVolumeHeight();
 
         Product rootProduct = new Product(dimapMetadata.getProductName(),
-<<<<<<< HEAD
-                                          SpotConstants.DIMAP_FORMAT_NAMES[0],
-                                          width,
-                                          height);
-        rootProduct.getMetadataRoot().addElement(metadata.getRootElement());
-=======
                 SpotConstants.DIMAP_FORMAT_NAMES[0],
                 width,
                 height);
         rootProduct.getMetadataRoot().addElement(wrappingMetadata.getRootElement());
->>>>>>> e7f7399b
         ProductData.UTC centerTime = dimapMetadata.getCenterTime();
         rootProduct.setStartTime(centerTime);
         rootProduct.setEndTime(centerTime);
@@ -144,36 +136,6 @@
                                           int destOffsetX, int destOffsetY,
                                           int destWidth, int destHeight,
                                           ProductData destBuffer, ProgressMonitor pm) throws IOException {
-<<<<<<< HEAD
-        BandMatrix bandMatrix = bandMap.get(destBand);
-        BandMatrix.BandMatrixCell[] cells = bandMatrix.getCells();
-        int readWidth = 0;
-        ByteArrayOutputStream byteArrayOutputStream = new ByteArrayOutputStream();
-        for (BandMatrix.BandMatrixCell cell : cells) {
-            Rectangle readArea = cell.intersection(destOffsetX, destOffsetY, destWidth, destHeight);
-            if (readArea != null) {
-                ProductReader reader = cell.band.getProductReader();
-                if (reader == null) {
-                    logger.severe("No reader found for band data");
-                } else {
-                    int bandDestOffsetX = readArea.x - cell.cellStartPixelX;
-                    int bandDestOffsetY = readArea.y - cell.cellStartPixelY;
-                    int bandDestWidth = readArea.width;
-                    int bandDestHeight = readArea.height;
-                    ProductData bandBuffer = createProductData(destBuffer.getType(), bandDestWidth * bandDestHeight);
-                    reader.readBandRasterData(cell.band, bandDestOffsetX, bandDestOffsetY, bandDestWidth, bandDestHeight, bandBuffer, pm);
-                    MemoryCacheImageOutputStream writeStream = null;
-                    ImageInputStream readStream = null;
-                    try {
-                        byteArrayOutputStream.reset();
-                        writeStream = new MemoryCacheImageOutputStream(byteArrayOutputStream);
-                        bandBuffer.writeTo(writeStream);
-                        writeStream.flush();
-                        readStream = new MemoryCacheImageInputStream(new ByteArrayInputStream(byteArrayOutputStream.toByteArray()));
-
-                        for (int y = 0; y < destHeight; y++) {
-                            destBuffer.readFrom(y * destWidth + readWidth, bandDestWidth, readStream);
-=======
         int[] key = new int[] { sourceOffsetX, sourceOffsetY, sourceWidth, sourceHeight, sourceStepX, sourceStepY };
         if (!readLines.containsKey(key)) {
             BandMatrix bandMatrix = bandMap.get(destBand);
@@ -209,26 +171,19 @@
                         } finally {
                             if (writeStream != null) writeStream.close();
                             if (readStream != null) readStream.close();
->>>>>>> e7f7399b
                         }
-                        readWidth += bandDestWidth;
-                    } finally {
-                        if (writeStream != null) writeStream.close();
-                        if (readStream != null) readStream.close();
                     }
                 }
             }
-<<<<<<< HEAD
-=======
             readLines.put(key, destBuffer);
         } else {
             logger.info("Line already read");
             destBuffer = readLines.get(key);
->>>>>>> e7f7399b
-        }
-    }
-
-    void addBands(Product product, SpotDimapMetadata componentMetadata) {
+        }
+    }
+
+    void addBands(Product product, SpotDimapMetadata componentMetadata)
+    {
         String[] bandUnits = componentMetadata.getBandUnits();
         try {
             if (SpotConstants.DIMAP.equals(componentMetadata.getFormatName())) {
@@ -289,24 +244,24 @@
 
     void addMasks(Product product, SpotDimapMetadata componentMetadata) {
         logger.info("Create masks");
-        int noDataValue, saturatedValue;
+        int noDataValue,saturatedValue;
         if ((noDataValue = componentMetadata.getNoDataValue()) >= 0 && !product.getMaskGroup().contains(SpotConstants.NODATA_VALUE)) {
             product.getMaskGroup().add(Mask.BandMathsType.create(SpotConstants.NODATA_VALUE,
-                                                                 SpotConstants.NODATA_VALUE,
-                                                                 product.getSceneRasterWidth(),
-                                                                 product.getSceneRasterHeight(),
-                                                                 String.valueOf(noDataValue),
-                                                                 componentMetadata.getNoDataColor(),
-                                                                 0.5));
+                    SpotConstants.NODATA_VALUE,
+                    product.getSceneRasterWidth(),
+                    product.getSceneRasterHeight(),
+                    String.valueOf(noDataValue),
+                    componentMetadata.getNoDataColor(),
+                    0.5));
         }
         if ((saturatedValue = componentMetadata.getSaturatedPixelValue()) >= 0 && !product.getMaskGroup().contains(SpotConstants.SATURATED_VALUE)) {
             product.getMaskGroup().add(Mask.BandMathsType.create(SpotConstants.SATURATED_VALUE,
-                                                                 SpotConstants.SATURATED_VALUE,
-                                                                 product.getSceneRasterWidth(),
-                                                                 product.getSceneRasterHeight(),
-                                                                 String.valueOf(saturatedValue),
-                                                                 componentMetadata.getSaturatedColor(),
-                                                                 0.5));
+                    SpotConstants.SATURATED_VALUE,
+                    product.getSceneRasterWidth(),
+                    product.getSceneRasterHeight(),
+                    String.valueOf(saturatedValue),
+                    componentMetadata.getSaturatedColor(),
+                    0.5));
         }
     }
 }