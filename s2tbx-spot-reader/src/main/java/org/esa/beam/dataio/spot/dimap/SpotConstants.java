/*
 *
 *  * Copyright (C) 2015 CS SI
 *  *
 *  * This program is free software; you can redistribute it and/or modify it
 *  * under the terms of the GNU General Public License as published by the Free
 *  * Software Foundation; either version 3 of the License, or (at your option)
 *  * any later version.
 *  * This program is distributed in the hope that it will be useful, but WITHOUT
 *  * ANY WARRANTY; without even the implied warranty of MERCHANTABILITY or
 *  * FITNESS FOR A PARTICULAR PURPOSE. See the GNU General Public License for
 *  * more details.
 *  *
 *  * You should have received a copy of the GNU General Public License along
 *  * with this program; if not, see http://www.gnu.org/licenses/
 *
 */

package org.esa.beam.dataio.spot.dimap;

import java.io.File;

/**
 * Holder class for string constants.
 *
 * @author Cosmin Cara
 */
public class SpotConstants {

    public static final String DEFAULT_PRODUCT_NAME = "SPOT DIMAP Product";
    public static final String DIMAP_VOLUME_FILE = "vol_list.dim";
    public static final String SPOTSCENE_METADATA_FILE = "metadata.dim";
    /*public static final String DEFAULT_METADATA_NAME = "DIMAP Metadata";*/
    public static final String DIMAP = "DIMAP";
    public static final String TAG_RASTER_DIMENSIONS = "Raster_Dimensions";
    public static final String TAG_NCOLS = "NCOLS";
    public static final String TAG_NBANDS = "NBANDS";
    public static final String TAG_DATA_ACCESS = "Data_Access";
    public static final String TAG_DATA_FILE = "Data_File";
    public static final String TAG_DATA_FILE_PATH = "DATA_FILE_PATH";
    public static final String TAG_IMAGE_INTERPRETATION = "Image_Interpretation";
    public static final String TAG_BAND_DESCRIPTION = "BAND_DESCRIPTION";
    public static final String TAG_IMAGE_DISPLAY = "Image_Display";
    public static final String TAG_SPECIAL_VALUE_TEXT = "SPECIAL_VALUE_TEXT";
    public static final String TAG_SPECIAL_VALUE_INDEX = "SPECIAL_VALUE_INDEX";
    public static final String NODATA_VALUE = "NODATA";
    public static final String TAG_DATA_STRIP = "Data_Strip";
    public static final String TAG_SENSOR_CONFIGURATION = "Sensor_Configuration";
    public static final String TAG_SCENE_CENTER_TIME = "SCENE_CENTER_TIME";
    public static final String UTC_DATE_FORMAT = "yyyy-MM-dd'T'HH:mm:ss.SSSSSS";
    public static final String TAG_COORDINATE_REFERENCE_SYSTEM = "Coordinate_Reference_System";
    public static final String TAG_HORIZONTAL_CS = "Horizontal_CS";
    public static final String TAG_HORIZONTAL_CS_NAME = "HORIZONTAL_CS_NAME";
    public static final String TAG_HORIZONTAL_CS_CODE = "HORIZONTAL_CS_CODE";
    public static final String TAG_SENSOR_CALIBRATION = "Sensor_Calibration";
    public static final String TAG_SPECTRAL_SENSITIVITIES = "Spectral_Sensitivities";
    public static final String TAG_FIRST_WAVELENGTH_VALUE = "FIRST_WAVELENGTH_VALUE";
    public static final int UNIT_MULTIPLIER = 1000000000;
    public static final String TAG_DATA_PROCESSING = "Data_Processing";
    public static final String TAG_PROCESSING_OPTIONS = "Processing_Options";
    public static final String TAG_DYNAMIC_STRETCH = "Dynamic_Stretch";
    public static final String TAG_LOW_THRESHOLD = "LOW_THRESHOLD";
    public static final String TAG_HIGH_THRESHOLD = "HIGH_THRESHOLD";
    public static final String TAG_WAVELENGTH_STEP = "WAVELENGTH_STEP";
    public static final String TAG_VOL_METADATA_FORMAT = "METADATA_FORMAT";
    public static final String TAG_VOL_PRODUCER_URL = "PRODUCER_URL";
    public static final String TAG_VOL_COMPONENT = "Component";
    public static final String TAG_VOL_COMPONENT_PATH = "COMPONENT_PATH";
    public static final String TAG_VOL_COMPONENT_TN_PATH = "COMPONENT_TN_PATH";
    public static final String TAG_VOL_DATASET_NAME = "DATASET_NAME";
    public static final String TAG_VOL_DATASET_PRODUCER_NAME = "DATASET_PRODUCER_NAME";
    public static final String TAG_VOL_DATASET_PRODUCTION_DATE = "DATASET_PRODUCTION_DATE";
    public static final String TAG_VOL_COMPONENT_TITLE = "COMPONENT_TITLE";
    public static final String TAG_VOL_COMPONENT_TYPE = "COMPONENT_TYPE";
    public static final String TAG_VOL_METADATA_PROFILE = "METADATA_PROFILE";
    public static final String ATTR_VERSION = "version";
    public static final String ATTR_HREF = "href";
    public static final String TAG_NROWS = "NROWS";
    public static final String DEFAULT_BAND_NAME_PREFIX = "band_";
    public static final String DEFAULT_SPOT_UNIT = "W/(m^2*sr*µm)";
    /*public static final String TAG_DATASET_ID = "Dataset_Id";*/
    public static final String TAG_DATASET_NAME = "DATASET_NAME";
    public static final String TAG_TIME_STAMP = "Time_Stamp";
    public static final String TAG_PHYSICAL_UNIT = "PHYSICAL_UNIT";
    public static final String TAG_DATASET_SOURCES = "Dataset_Sources";
    public static final String TAG_SOURCE_INFORMATION = "Source_Information";
    public static final String TAG_SOURCE_ID = "SOURCE_ID";
    public static final String TAG_SOURCE_DESCRIPTION = "Source_Description";
    // Elements from metadata.xml in SPOTView products
    public static final String TAG_IMAGE = "Image";
    public static final String TAG_CHANNELS = "CHANNELS";
    public static final String TAG_COLUMNS = "COLUMNS";
    public static final String TAG_ROWS = "ROWS";
    public static final String SPOTVIEW_RASTER_FILENAME = "imagery.bil";
    public static final String SPOTVIEW_GEOLAYER_FILENAME = "geolayer.bil";
    public static final String TAG_GEOLAYER = "Geolayer";
    public static final String TAG_BYTEORDER = "BYTEORDER";
    public static final String TAG_BITS_PER_PIXEL = "BITS_PER_PIXEL";
    public static final String TAG_PRODUCTION = "Production";
    public static final String TAG_GEO_INFORMATION = "GeoInformation";
    public static final String TAG_XGEOREF = "XGEOREF";
    public static final String TAG_YGEOREF = "YGEOREF";
    public static final String TAG_XCELLRES = "XCELLRES";
    public static final String TAG_YCELLRES = "YCELLRES";
    public static final String TAG_SPECTRAL_BAND_INFO = "Spectral_Band_Info";
    public static final String TAG_PHYSICAL_BIAS = "PHYSICAL_BIAS";
    public static final String TAG_PHYSICAL_GAIN = "PHYSICAL_GAIN";
    public static final String TAG_DATASET_FRAME = "Dataset_Frame";
    public static final String TAG_VERTEX = "Vertex";
    public static final String TAG_FRAME_LON = "FRAME_LON";
    public static final String TAG_FRAME_LAT = "FRAME_LAT";
    public static final String TAG_SCENE_ORIENTATION = "SCENE_ORIENTATION";
    public static final String TAG_SCENE_CENTER = "Scene_Center";
    public static final String TAG_PROJECTION = "PROJECTION";
    public static final String EPSG_3035 = "epsg:3035";
    public static final String SATURATED_VALUE = "SATURATED";
    public static final String TAG_SPECIAL_VALUE_COLOR = "Special_Value_Color";
    public static final String TAG_RED_LEVEL = "RED_LEVEL";
    public static final String TAG_GREEN_LEVEL = "GREEN_LEVEL";
    public static final String TAG_BLUE_LEVEL = "BLUE_LEVEL";
    public static final String TAG_METADATA_ID = "Metadata_Id";
    public static final String TAG_METADATA_FORMAT = "METADATA_FORMAT";
    public static final String TAG_METADATA_PROFILE = "METADATA_PROFILE";
    public static final String TAG_GEOPOSITION = "Geoposition";
    public static final String TAG_GEOPOSITION_POINTS = "Geoposition_Points";
    public static final String TAG_TIE_POINT_DATA_X = "TIE_POINT_DATA_X";
    public static final String TAG_TIE_POINT_DATA_Y = "TIE_POINT_DATA_Y";
    public static final String TAG_GEOPOSITION_INSERT = "Geoposition_Insert";
    public static final String TAG_TIE_POINT_CRS_X = "TIE_POINT_CRS_X";
    public static final String TAG_TIE_POINT_CRS_Y = "TIE_POINT_CRS_Y";
    public static final String TAG_TIE_POINT_CRS_Z = "TIE_POINT_CRS_Z";
    public static final String TAG_ULXMAP = "ULXMAP";
    public static final String TAG_ULYMAP = "ULYMAP";
    public static final String TAG_XDIM = "XDIM";
    public static final String TAG_YDIM = "YDIM";
    public static final String PROFILE_VOLUME = "VOLUME";
    public static final String PROFILE_MULTI_VOLUME = "MULTI-VOLUME";
    public static final String TAG_RASTER_ENCODING = "Raster_Encoding";
    public static final String TAG_NBITS = "NBITS";
    public static final String TAG_BAND_STATISTICS = "Band_Statistics";
    public static final String TAG_STX_MIN = "STX_MIN";
    public static final String TAG_STX_MAX = "STX_MAX";
    public static final String TAG_STX_MEAN = "STX_MEAN";
    public static final String TAG_STX_STDV = "STX_STDV";
    public static final String TAG_BAND_INDEX = "BAND_INDEX";
    public static final String TAG_STX_LIN_MIN = "STX_LIN_MIN";
    public static final String TAG_STX_LIN_MAX = "STX_LIN_MAX";
    public static final String[] DEFAULT_BAND_NAMES = {"XS1", "XS2", "XS3", "SWIR"};
    // constants for plugins
    public static final Class[] DIMAP_READER_INPUT_TYPES = new Class[]{String.class, File.class};
    public static final String DIMAP_DESCRIPTION = "SPOT DIMAP Data Products";
    public static final String[] DIMAP_DEFAULT_EXTENSIONS = new String[]{".dim", ".zip"};
    public static final String[] DIMAP_FORMAT_NAMES = new String[]{"SPOTDimap"};
<<<<<<< HEAD
    public static final String[] DIMAP_FILENAME_PATTERNS = new String[]{
            "1\\d{19}(P|X)\\d{1}_\\d{1}[ABC]_(NETWORK|DVD)\\.(zip|ZIP)",
            "2\\d{19}(P|X)\\d{1}_\\d{1}[ABC]_(NETWORK|DVD)\\.(zip|ZIP)",
            "3\\d{19}(P|X)\\d{1}_\\d{1}[ABC]_(NETWORK|DVD)\\.(zip|ZIP)",
            "4\\d{19}(I|M)\\d{1}_\\d{1}[ABC]_(NETWORK|DVD)\\.(zip|ZIP)",
            "5\\d{19}J\\d{1}_\\d{1}[ABC]_(NETWORK|DVD)\\.(zip|ZIP)",
            "SPOT-5_\\d+\\.{0,1}\\d*m[a-z]{1,2}_\\d[a-z]*.(zip|ZIP)",
            "(vol_list|VOL_LIST)\\.(dim|DIM)",
            "(metadata|METADATA)\\.(dim|DIM)"};
    public static final String[] DIMAP_MINIMAL_PRODUCT_PATTERNS = new String[]{
            "vol_list\\.dim",
            "(scene\\d{2}[/\\\\]metadata\\.dim)|(spview((\\d*_)\\d*)*[/\\\\]metadata(_\\d)*.dim)",
            "(scene\\d{2}[/\\\\]imagery\\.tif)|((spview((\\d*_)\\d*)*[/\\\\]imagery(_\\d)*.tif))"};
=======
    /*public static final String[] DIMAP_FILENAME_PATTERNS = new String[] {
            "1\\d{19}(P|X)\\d{1}_\\d{1}[ABC]_(NETWORK|DVD)\\.zip",
            "2\\d{19}(P|X)\\d{1}_\\d{1}[ABC]_(NETWORK|DVD)\\.zip",
            "3\\d{19}(P|X)\\d{1}_\\d{1}[ABC]_(NETWORK|DVD)\\.zip",
            "4\\d{19}(I|M)\\d{1}_\\d{1}[ABC]_(NETWORK|DVD)\\.zip",
            "5\\d{19}J\\d{1}_\\d{1}[ABC]_(NETWORK|DVD)\\.zip",
            "SPOT-5_\\d+\\.{0,1}\\d*m[a-z]{1,2}_\\d[a-z]*.zip",
            "vol_list\\.dim",
            "metadata\\.dim" };*/
    public static final String[] DIMAP_MINIMAL_PRODUCT_PATTERNS = new String[] {
        "vol_list\\.dim",
        "(scene\\d{2}[/\\\\]metadata\\.dim)|(spview((\\d*_)\\d*)*[/\\\\]metadata(_\\d)*.dim)",
        "(scene\\d{2}[/\\\\]imagery\\.tif)|((spview((\\d*_)\\d*)*[/\\\\]imagery(_\\d)*.tif))"};
>>>>>>> e7f7399b

    public static final Class[] SPOTVIEW_READER_INPUT_TYPES = new Class[]{String.class, File.class};
    public static final String SPOTVIEW_DESCRIPTION = "SPOTView (not DIMAP) Data Products";
    public static final String[] SPOTVIEW_DEFAULT_EXTENSIONS = new String[]{".xml", ".zip"};
    public static final String[] SPOTVIEW_FORMAT_NAMES = new String[]{"SPOTView"};
<<<<<<< HEAD
    public static final String[] SPOTVIEW_FILENAME_PATTERNS = new String[]{
=======
    /*public static final String[] SPOTVIEW_FILENAME_PATTERNS = new String[] {
>>>>>>> e7f7399b
            "SP04_HRI\\d{1}_X__1O_\\d{8}T\\d{6}_\\d{8}T\\d{6}_(DLR|MET)_\\d{2,3}_PREU.BIL\\.(zip|ZIP)",
            "SP05_HRG\\d{1}_X__1O_\\d{8}T\\d{6}_\\d{8}T\\d{6}_(DLR|MET)_\\d{2,3}_PREU.BIL\\.(zip|ZIP)",
            "(metadata|METADATA)\\.(xml|XML)"};*/
    public static final String SPOTVIEW_METADATA_FILE = "metadata.xml";
    public static final String[] SPOTVIEW_MINIMAL_PRODUCT_PATTERNS = new String[]{
            SPOTVIEW_METADATA_FILE,
            SPOTVIEW_RASTER_FILENAME,
            SPOTVIEW_GEOLAYER_FILENAME};

    //take5:
    public static final Class[] SPOT4_TAKE5_READER_INPUT_TYPES = new Class[]{String.class, File.class};
    public static final String SPOT4_TAKE5_DESCRIPTION = "SPOTTake5 Data Products";
    public static final String[] SPOT4_TAKE5_DEFAULT_EXTENSION = new String[]{".xml", ".XML", ".tgz", ".TGZ"};
    public static final String[] SPOT4_TAKE5_FORMAT_NAME = new String[]{"SPOTTake5"};
<<<<<<< HEAD
    public static final String[] SPOT4_TAKE5_FILENAME_PATTERNS = new String[]{
            "SPOT4_HRVIR1_XS_\\d{8}_N\\d{1}[ABC](_.+){0,1}\\.(tgz|TGZ)",
            "SPOT4_HRVIR1_XS_\\d{8}_N\\d{1}[ABC](_.+){0,1}\\.(xml|XML)"};
    public static final String[] SPOTTAKE5_MINIMAL_PRODUCT_PATTERNS = new String[]{
=======
    /*public static final String[] SPOT4_TAKE5_FILENAME_PATTERNS = new String[] {
            "SPOT4_HRVIR1_XS_\\d{8}_N\\d{1}[ABC](_.+){0,1}\\.(tgz|TGZ)",
            "SPOT4_HRVIR1_XS_\\d{8}_N\\d{1}[ABC](_.+){0,1}\\.(xml|XML)"};*/
    public static final String[] SPOTTAKE5_MINIMAL_PRODUCT_PATTERNS = new String[] {
>>>>>>> e7f7399b
            "(.+[/\\\\]){0,1}spot4_hrvir1_xs_.*\\.xml",
            "(.+[/\\\\]){0,1}spot4_hrvir1_xs_.*\\.tif"};

    public static final String SPOT4_TAKE5_TAG_METADATA = "METADATA";
    public static final String SPOT4_TAKE5_TAG_RADIOMETRY = "RADIOMETRY";
    public static final String SPOT4_TAKE5_TAG_BANDS = "BANDS";
    public static final String SPOT4_TAKE5_VALUES_SEPARATOR = ";";
    public static final String SPOT4_TAKE5_TAG_IDENT = "IDENT";
    public static final String SPOT4_TAKE5_TAG_HEADER = "HEADER";
    public static final String SPOT4_TAKE5_TAG_LEVEL = "LEVEL";
    public static final String SPOT4_TAKE5_TAG_GEOMETRY = "GEOMETRY";
    public static final String SPOT4_TAKE5_TAG_COLS = "NB_COLS";
    public static final String SPOT4_TAKE5_TAG_ROWS = "NB_ROWS";
    public static final String SPOT4_TAKE5_TAG_FILES = "FILES";
    public static final String SPOT4_TAKE5_TAG_GEOTIFF = "GEOTIFF";
    public static final String SPOT4_TAKE5_TAG_ORTHO_SURF_AOT = "ORTHO_SURF_AOT";
    public static final String SPOT4_TAKE5_TAG_ORTHO_SURF_CORR_ENV = "ORTHO_SURF_CORR_ENV";
    public static final String SPOT4_TAKE5_TAG_ORTHO_SURF_CORR_PENTE = "ORTHO_SURF_CORR_PENTE";
    public static final String SPOT4_TAKE5_TAG_ORTHO_VAP_EAU = "ORTHO_VAP_EAU";
    public static final String SPOT4_TAKE5_TAG_DATE_PDV = "DATE_PDV";
    public static final String SPOT4_TAKE5_TAG_SATURATION = "MASK_SATURATION";
    public static final String SPOT4_TAKE5_UTC_DATE_FORMAT = "yyyy-MM-dd HH:mm:ss";
    public static final String SPOT4_TAKE5_TAG_PROJECTION = "PROJECTION";
    public static final String SPOT4_TAKE5_TAG_ORIGIN_Y = "ORIGIN_Y";
    public static final String SPOT4_TAKE5_TAG_ORIGIN_X = "ORIGIN_X";
    public static final String SPOT4_TAKE5_TAG_PIXEL_SIZE_Y = "PIXEL_SIZE_Y";
    public static final String SPOT4_TAKE5_TAG_PIXEL_SIZE_X = "PIXEL_SIZE_X";
    public static final String SPOT4_TAKE5_TAG_CLOUDS = "MASK_CLOUDS";
    public static final String SPOT4_TAKE5_TAG_DIVERSE = "MASK_DIV";
    public static final String SPOT4_TAKE5_GROUP_MASKS = "MASK";
    public static final String BAND_GROUP_SEPARATOR = ":";
    public static final String SPOT4_TAKE5_METADATA_FILE_EXTENSION = ".xml";
    public static final String SPOT4_TAKE5_FORMAT = "SPOT-4 Take5";
    public static final String SPOT4_TAKE5_TAG_ZONE_GEO = "ZONE_GEO";
    public static final String VALUE_NOT_AVAILABLE = "N/A";
}<|MERGE_RESOLUTION|>--- conflicted
+++ resolved
@@ -151,21 +151,6 @@
     public static final String DIMAP_DESCRIPTION = "SPOT DIMAP Data Products";
     public static final String[] DIMAP_DEFAULT_EXTENSIONS = new String[]{".dim", ".zip"};
     public static final String[] DIMAP_FORMAT_NAMES = new String[]{"SPOTDimap"};
-<<<<<<< HEAD
-    public static final String[] DIMAP_FILENAME_PATTERNS = new String[]{
-            "1\\d{19}(P|X)\\d{1}_\\d{1}[ABC]_(NETWORK|DVD)\\.(zip|ZIP)",
-            "2\\d{19}(P|X)\\d{1}_\\d{1}[ABC]_(NETWORK|DVD)\\.(zip|ZIP)",
-            "3\\d{19}(P|X)\\d{1}_\\d{1}[ABC]_(NETWORK|DVD)\\.(zip|ZIP)",
-            "4\\d{19}(I|M)\\d{1}_\\d{1}[ABC]_(NETWORK|DVD)\\.(zip|ZIP)",
-            "5\\d{19}J\\d{1}_\\d{1}[ABC]_(NETWORK|DVD)\\.(zip|ZIP)",
-            "SPOT-5_\\d+\\.{0,1}\\d*m[a-z]{1,2}_\\d[a-z]*.(zip|ZIP)",
-            "(vol_list|VOL_LIST)\\.(dim|DIM)",
-            "(metadata|METADATA)\\.(dim|DIM)"};
-    public static final String[] DIMAP_MINIMAL_PRODUCT_PATTERNS = new String[]{
-            "vol_list\\.dim",
-            "(scene\\d{2}[/\\\\]metadata\\.dim)|(spview((\\d*_)\\d*)*[/\\\\]metadata(_\\d)*.dim)",
-            "(scene\\d{2}[/\\\\]imagery\\.tif)|((spview((\\d*_)\\d*)*[/\\\\]imagery(_\\d)*.tif))"};
-=======
     /*public static final String[] DIMAP_FILENAME_PATTERNS = new String[] {
             "1\\d{19}(P|X)\\d{1}_\\d{1}[ABC]_(NETWORK|DVD)\\.zip",
             "2\\d{19}(P|X)\\d{1}_\\d{1}[ABC]_(NETWORK|DVD)\\.zip",
@@ -179,22 +164,17 @@
         "vol_list\\.dim",
         "(scene\\d{2}[/\\\\]metadata\\.dim)|(spview((\\d*_)\\d*)*[/\\\\]metadata(_\\d)*.dim)",
         "(scene\\d{2}[/\\\\]imagery\\.tif)|((spview((\\d*_)\\d*)*[/\\\\]imagery(_\\d)*.tif))"};
->>>>>>> e7f7399b
 
     public static final Class[] SPOTVIEW_READER_INPUT_TYPES = new Class[]{String.class, File.class};
     public static final String SPOTVIEW_DESCRIPTION = "SPOTView (not DIMAP) Data Products";
     public static final String[] SPOTVIEW_DEFAULT_EXTENSIONS = new String[]{".xml", ".zip"};
     public static final String[] SPOTVIEW_FORMAT_NAMES = new String[]{"SPOTView"};
-<<<<<<< HEAD
-    public static final String[] SPOTVIEW_FILENAME_PATTERNS = new String[]{
-=======
     /*public static final String[] SPOTVIEW_FILENAME_PATTERNS = new String[] {
->>>>>>> e7f7399b
             "SP04_HRI\\d{1}_X__1O_\\d{8}T\\d{6}_\\d{8}T\\d{6}_(DLR|MET)_\\d{2,3}_PREU.BIL\\.(zip|ZIP)",
             "SP05_HRG\\d{1}_X__1O_\\d{8}T\\d{6}_\\d{8}T\\d{6}_(DLR|MET)_\\d{2,3}_PREU.BIL\\.(zip|ZIP)",
             "(metadata|METADATA)\\.(xml|XML)"};*/
     public static final String SPOTVIEW_METADATA_FILE = "metadata.xml";
-    public static final String[] SPOTVIEW_MINIMAL_PRODUCT_PATTERNS = new String[]{
+    public static final String[] SPOTVIEW_MINIMAL_PRODUCT_PATTERNS = new String[] {
             SPOTVIEW_METADATA_FILE,
             SPOTVIEW_RASTER_FILENAME,
             SPOTVIEW_GEOLAYER_FILENAME};
@@ -204,17 +184,10 @@
     public static final String SPOT4_TAKE5_DESCRIPTION = "SPOTTake5 Data Products";
     public static final String[] SPOT4_TAKE5_DEFAULT_EXTENSION = new String[]{".xml", ".XML", ".tgz", ".TGZ"};
     public static final String[] SPOT4_TAKE5_FORMAT_NAME = new String[]{"SPOTTake5"};
-<<<<<<< HEAD
-    public static final String[] SPOT4_TAKE5_FILENAME_PATTERNS = new String[]{
-            "SPOT4_HRVIR1_XS_\\d{8}_N\\d{1}[ABC](_.+){0,1}\\.(tgz|TGZ)",
-            "SPOT4_HRVIR1_XS_\\d{8}_N\\d{1}[ABC](_.+){0,1}\\.(xml|XML)"};
-    public static final String[] SPOTTAKE5_MINIMAL_PRODUCT_PATTERNS = new String[]{
-=======
     /*public static final String[] SPOT4_TAKE5_FILENAME_PATTERNS = new String[] {
             "SPOT4_HRVIR1_XS_\\d{8}_N\\d{1}[ABC](_.+){0,1}\\.(tgz|TGZ)",
             "SPOT4_HRVIR1_XS_\\d{8}_N\\d{1}[ABC](_.+){0,1}\\.(xml|XML)"};*/
     public static final String[] SPOTTAKE5_MINIMAL_PRODUCT_PATTERNS = new String[] {
->>>>>>> e7f7399b
             "(.+[/\\\\]){0,1}spot4_hrvir1_xs_.*\\.xml",
             "(.+[/\\\\]){0,1}spot4_hrvir1_xs_.*\\.tif"};
 
