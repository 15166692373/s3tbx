--- conflicted
+++ resolved
@@ -68,19 +68,6 @@
         }
     }
 
-<<<<<<< HEAD
-    Product initProduct(int width, int height, SpotDimapMetadata dimapMetadata) {
-        rootProduct = new Product(dimapMetadata.getProductName(),
-                                  SpotConstants.DIMAP_FORMAT_NAMES[0],
-                                  width,
-                                  height);
-        rootProduct.getMetadataRoot().addElement(dimapMetadata.getRootElement());
-        ProductData.UTC centerTime = dimapMetadata.getCenterTime();
-        rootProduct.setStartTime(centerTime);
-        rootProduct.setEndTime(centerTime);
-        rootProduct.setDescription(dimapMetadata.getProductDescription());
-        return rootProduct;
-=======
     @Override
     protected String getMetadataFileSuffix() {
         return SpotConstants.SPOTSCENE_METADATA_FILE;
@@ -89,7 +76,6 @@
     @Override
     protected String[] getBandNames() {
         return SpotConstants.DEFAULT_BAND_NAMES;
->>>>>>> e7f7399b
     }
 
     @Override
@@ -180,31 +166,31 @@
             }
         } else {
             logger.warning(String.format("Cannot add component product %s due to raster size [Found: %d x %d pixels, Expected: %d x %d pixels]",
-                                         componentMetadata.getProductName(), currentW, currentH, width, height));
+                    componentMetadata.getProductName(), currentW, currentH, width, height));
         }
     }
 
     @Override
     protected void addMetadataMasks(Product product, SpotDimapMetadata componentMetadata) {
         logger.info("Create masks");
-        int noDataValue, saturatedValue;
+        int noDataValue,saturatedValue;
         if ((noDataValue = componentMetadata.getNoDataValue()) >= 0) {
             product.getMaskGroup().add(Mask.BandMathsType.create(SpotConstants.NODATA_VALUE,
-                                                                 SpotConstants.NODATA_VALUE,
-                                                                 product.getSceneRasterWidth(),
-                                                                 product.getSceneRasterHeight(),
-                                                                 String.valueOf(noDataValue),
-                                                                 componentMetadata.getNoDataColor(),
-                                                                 0.5));
+                    SpotConstants.NODATA_VALUE,
+                    product.getSceneRasterWidth(),
+                    product.getSceneRasterHeight(),
+                    String.valueOf(noDataValue),
+                    componentMetadata.getNoDataColor(),
+                    0.5));
         }
         if ((saturatedValue = componentMetadata.getSaturatedPixelValue()) >= 0) {
             product.getMaskGroup().add(Mask.BandMathsType.create(SpotConstants.SATURATED_VALUE,
-                                                                 SpotConstants.SATURATED_VALUE,
-                                                                 product.getSceneRasterWidth(),
-                                                                 product.getSceneRasterHeight(),
-                                                                 String.valueOf(saturatedValue),
-                                                                 componentMetadata.getSaturatedColor(),
-                                                                 0.5));
+                    SpotConstants.SATURATED_VALUE,
+                    product.getSceneRasterWidth(),
+                    product.getSceneRasterHeight(),
+                    String.valueOf(saturatedValue),
+                    componentMetadata.getSaturatedColor(),
+                    0.5));
         }
     }
 }