--- conflicted
+++ resolved
@@ -23,11 +23,7 @@
     <parent>
         <artifactId>s2tbx</artifactId>
         <groupId>org.esa.s2tbx</groupId>
-<<<<<<< HEAD
         <version>2.0.3-SNAPSHOT</version>
-=======
-        <version>3.0.0-SNAPSHOT</version>
->>>>>>> 2aed72e0
     </parent>
 
     <artifactId>s2tbx-spot-reader</artifactId>
@@ -53,7 +49,7 @@
         <dependency>
             <groupId>org.esa.s2tbx</groupId>
             <artifactId>s2tbx-commons</artifactId>
-            <version>${s2tbx.version}</version>
+            <version>${project.version}</version>
         </dependency>
         <dependency>
             <groupId>com.sun.xsom</groupId>
@@ -96,7 +92,7 @@
             <artifactId>s2tbx-commons</artifactId>
             <type>test-jar</type>
             <scope>test</scope>
-            <version>${s2tbx.version}</version>
+            <version>${project.version}</version>
         </dependency>
         <dependency>
             <groupId>junit</groupId>
@@ -114,16 +110,6 @@
                 <groupId>org.codehaus.mojo</groupId>
                 <artifactId>nbm-maven-plugin</artifactId>
             </plugin>
-<<<<<<< HEAD
-            <plugin>
-                <groupId>org.apache.maven.plugins</groupId>
-                <artifactId>maven-jar-plugin</artifactId>
-                <configuration>
-                    <useDefaultManifestFile>true</useDefaultManifestFile>
-                </configuration>
-            </plugin>
-=======
->>>>>>> 2aed72e0
         </plugins>
     </build>
 
