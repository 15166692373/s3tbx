--- conflicted
+++ resolved
@@ -119,11 +119,9 @@
 public class Sentinel2ProductReader extends AbstractProductReader {
 
     private final boolean forceResize;
-    private final int filteredResolution;
 
     private File cacheDir;
     protected final Logger logger;
-
 
     static class BandInfo {
         final Map<String, File> tileIdToFileMap;
@@ -498,11 +496,7 @@
 
         // todo add masks from GML metadata files (gml branch)
         // todo critical uncomment this later...
-<<<<<<< HEAD
-        // setValidPixelMask(band, bandInfo.wavebandInfo.bandName);
-=======
         setValidPixelMask(band, bandInfo.wavebandInfo.bandName);
->>>>>>> 0bcf4141
 
         return band;
     }
