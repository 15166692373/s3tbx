/*
 *
 * Copyright (C) 2013-2014 Brockmann Consult GmbH (info@brockmann-consult.de)
 * Copyright (C) 2014-2015 CS SI
 *
 * This program is free software; you can redistribute it and/or modify it
 * under the terms of the GNU General Public License as published by the Free
 * Software Foundation; either version 3 of the License, or (at your option)
 * any later version.
 *  This program is distributed in the hope that it will be useful, but WITHOUT
 * ANY WARRANTY; without even the implied warranty of MERCHANTABILITY or
 * FITNESS FOR A PARTICULAR PURPOSE. See the GNU General Public License for
 * more details.
 *
 * You should have received a copy of the GNU General Public License along
 * with this program; if not, see http://www.gnu.org/licenses/
 *
 */

package org.esa.s2tbx.dataio.s2;

import com.bc.ceres.core.Assert;
import com.bc.ceres.glevel.MultiLevelModel;
import jp2.AEmptyListener;
import jp2.CodeStreamUtils;
import jp2.TileLayout;
import org.apache.commons.lang.SystemUtils;
import org.esa.s2tbx.dataio.Utils;
import org.esa.snap.jai.ResolutionLevel;
import org.esa.snap.jai.SingleBandedOpImage;
import org.esa.snap.util.ImageUtils;
import org.esa.snap.util.io.FileUtils;
import org.esa.snap.util.logging.BeamLogManager;
import org.geotools.geometry.Envelope2D;
import org.openjpeg.CommandOutput;
import org.openjpeg.JpegUtils;

import javax.imageio.stream.FileImageInputStream;
import javax.imageio.stream.ImageInputStream;
import javax.media.jai.BorderExtender;
import javax.media.jai.ImageLayout;
import javax.media.jai.Interpolation;
import javax.media.jai.JAI;
import javax.media.jai.PlanarImage;
import javax.media.jai.RenderedOp;
import javax.media.jai.operator.BorderDescriptor;
import javax.media.jai.operator.ConstantDescriptor;
import javax.media.jai.operator.CropDescriptor;
import javax.media.jai.operator.ScaleDescriptor;
import java.awt.Dimension;
import java.awt.Point;
import java.awt.Rectangle;
import java.awt.RenderingHints;
import java.awt.image.DataBufferUShort;
import java.awt.image.SampleModel;
import java.awt.image.WritableRaster;
import java.io.File;
import java.io.IOException;
import java.util.Arrays;
import java.util.HashMap;
import java.util.Map;
import java.util.logging.Logger;

import static org.esa.s2tbx.dataio.s2.S2Config.*;

// todo - better log problems during read process, see {@report "Problem detected..."} code marks

/**
 * @author Norman Fomferra
 */
class L1cTileOpImage extends SingleBandedOpImage {

    private static class Jp2File {
        File file;
        String header;
        ImageInputStream stream;
        long dataPos;
        int width;
        int height;
    }

    protected final Logger logger;
    private final File imageFile;
    private final File cacheDir;
    private final TileLayout l1cTileLayout;
    private Map<File, Jp2File> openFiles;
    private Map<File, Object> locks;

    static PlanarImage create(File imageFile,
                              File cacheDir,
                              Point imagePos,
                              TileLayout l1cTileLayout,
                              MultiLevelModel imageModel,
                              S2SpatialResolution spatialResolution,
                              int level) {

        Assert.notNull(cacheDir, "cacheDir");
        Assert.notNull(l1cTileLayout, "imageLayout");
        Assert.notNull(imageModel, "imageModel");
        Assert.notNull(spatialResolution, "spatialResolution");

        if (imageFile != null) {
            BeamLogManager.getSystemLogger().fine("Image layout: " + l1cTileLayout);
            PlanarImage opImage = new L1cTileOpImage(imageFile, cacheDir, imagePos, l1cTileLayout, imageModel, level);

            return opImage;
        } else {
            BeamLogManager.getSystemLogger().fine("Using empty image !");

            int targetWidth = getSizeAtResolutionLevel(L1C_TILE_LAYOUTS[0].width, level);
            int targetHeight = getSizeAtResolutionLevel(L1C_TILE_LAYOUTS[0].height, level);
            Dimension targetTileDim = getTileDimAtResolutionLevel(L1C_TILE_LAYOUTS[0].tileWidth, L1C_TILE_LAYOUTS[0].tileHeight, level);
            SampleModel sampleModel = ImageUtils.createSingleBandedSampleModel(S2Config.SAMPLE_DATA_BUFFER_TYPE, targetWidth, targetHeight);
            ImageLayout imageLayout = new ImageLayout(0, 0, targetWidth, targetHeight, 0, 0, targetTileDim.width, targetTileDim.height, sampleModel, null);
            return ConstantDescriptor.create((float) imageLayout.getWidth(null),
                                             (float) imageLayout.getHeight(null),
                                             new Short[]{S2Config.FILL_CODE_NO_FILE},
                                             new RenderingHints(JAI.KEY_IMAGE_LAYOUT, imageLayout));
        }
    }

    static PlanarImage createGenericScaledImage(PlanarImage sourceImage, Envelope2D sceneEnvelope, S2SpatialResolution resolution, int level, boolean forceResize) {
        BeamLogManager.getSystemLogger().fine("Asking for scaled mosaic image: " + resolution.toString());
        BeamLogManager.getSystemLogger().warning("SourceImage:" + sourceImage.getWidth() + ", " + sourceImage.getHeight());

<<<<<<< HEAD
=======
        BeamLogManager.getSystemLogger().severe("ForceResize:" + forceResize);

>>>>>>> 0bcf4141
        int targetResolution = resolution.resolution;

        if(forceResize)
        {
            targetResolution = S2SpatialResolution.R10M.resolution;
        }

        int targetWidth = L1cTileOpImage.getSizeAtResolutionLevel((int) (sceneEnvelope.getWidth() / (targetResolution)), level);
        int targetHeight = L1cTileOpImage.getSizeAtResolutionLevel((int) (sceneEnvelope.getHeight() / (targetResolution)), level);


        float scaleX = targetWidth / ((float) sourceImage.getWidth());
        float scaleY = targetHeight / ((float) sourceImage.getHeight());

        if(!forceResize)
        {
            scaleX = (float) 1.0;
            scaleY = (float) 1.0;
        }

        BorderExtender borderExtender = BorderExtender.createInstance(BorderExtender.BORDER_ZERO);
        RenderingHints renderingHints = new RenderingHints(JAI.KEY_BORDER_EXTENDER,
                                                           borderExtender);

        RenderedOp scaledImage = ScaleDescriptor.create(sourceImage,
                                                        scaleX,
                                                        scaleY,
                                                        sourceImage.getMinX() - sourceImage.getMinX() * scaleX,
                                                        sourceImage.getMinY() - sourceImage.getMinY() * scaleY,
                                                        Interpolation.getInstance(Interpolation.INTERP_NEAREST),
                                                        renderingHints);

        BeamLogManager.getSystemLogger().fine(String.format("After scaling: (%d, %d)", scaledImage.getWidth(), scaledImage.getHeight()));

        if (scaledImage.getWidth() == targetWidth && scaledImage.getHeight() == targetHeight) {
            return scaledImage;
        } else if (scaledImage.getWidth() >= targetWidth || scaledImage.getHeight() >= targetHeight) {
            BeamLogManager.getSystemLogger().fine(String.format("Cropping: (%d, %d), (%d, %d)", scaledImage.getWidth(), targetWidth, scaledImage.getHeight(), targetHeight));

            return CropDescriptor.create(scaledImage,
                                         (float) sourceImage.getMinX(),
                                         (float) sourceImage.getMinY(),
                                         (float) targetWidth,
                                         (float) targetHeight,
                                         null);
        } else if (scaledImage.getWidth() <= targetWidth && scaledImage.getHeight() <= targetHeight) {
            int rightPad = targetWidth - scaledImage.getWidth();
            int bottomPad = targetHeight - scaledImage.getHeight();
            BeamLogManager.getSystemLogger().fine(String.format("Border: (%d, %d), (%d, %d)", scaledImage.getWidth(), targetWidth, scaledImage.getHeight(), targetHeight));

            return BorderDescriptor.create(scaledImage, 0, rightPad, 0, bottomPad, borderExtender, null);
        } else {
            throw new IllegalStateException();
        }
    }

    L1cTileOpImage(File imageFile,
                   File cacheDir,
                   Point imagePos,
                   TileLayout l1cTileLayout,
                   MultiLevelModel imageModel,
                   int level) {
        super(S2Config.SAMPLE_DATA_BUFFER_TYPE,
              imagePos,
              l1cTileLayout.width,
              l1cTileLayout.height,
              getTileDimAtResolutionLevel(l1cTileLayout.tileWidth, l1cTileLayout.tileHeight, level),
              null,
              ResolutionLevel.create(imageModel, level));

        Assert.notNull(imageFile, "imageFile");
        Assert.notNull(cacheDir, "cacheDir");
        Assert.notNull(l1cTileLayout, "l1cTileLayout");
        Assert.notNull(imageModel, "imageModel");

        this.imageFile = imageFile;
        this.cacheDir = cacheDir;
        this.l1cTileLayout = l1cTileLayout;
        this.openFiles = new HashMap<File, Jp2File>();
        this.locks = new HashMap<File, Object>();
        this.logger = BeamLogManager.getSystemLogger();
    }

    @Override
    protected synchronized void computeRect(PlanarImage[] sources, WritableRaster dest, Rectangle destRect) {
        final DataBufferUShort dataBuffer = (DataBufferUShort) dest.getDataBuffer();
        final short[] tileData = dataBuffer.getData();

        final int tileWidth = this.getTileWidth();
        final int tileHeight = this.getTileHeight();
        final int tileX = destRect.x / tileWidth;
        final int tileY = destRect.y / tileHeight;

        if (tileWidth * tileHeight != tileData.length) {
            throw new IllegalStateException(String.format("tileWidth (=%d) * tileHeight (=%d) != tileData.length (=%d)",
                                                          tileWidth, tileHeight, tileData.length));
        }

        final Dimension jp2TileDim = getDimAtResolutionLevel(l1cTileLayout.tileWidth, l1cTileLayout.tileHeight, getLevel());

        final int jp2TileWidth = jp2TileDim.width;
        final int jp2TileHeight = jp2TileDim.height;
        final int jp2TileX = destRect.x / jp2TileWidth;
        final int jp2TileY = destRect.y / jp2TileHeight;

        // Res - Img Size - Tile W
        //  0  -  10960   -  4096
        //  1  -   5480   -  2048
        //  2  -   2740   -  1024
        //  3  -   1370   -   512
        //  4  -    685   -   256
        //  5  -    343   -   128

        File outputFile = null;

        try {
            outputFile = new File(cacheDir,
                                  FileUtils.exchangeExtension(imageFile.getName(),
                                                              String.format("_R%d_TX%d_TY%d.pgx",
                                                                            getLevel(), jp2TileX, jp2TileY)));
        } catch (Exception e) {
            logger.severe(Utils.getStackTrace(e));
        }

        TileLayout myLayout = null;
        try {
            myLayout = CodeStreamUtils.getTileLayout(S2Config.OPJ_INFO_EXE, imageFile.toURI(), new AEmptyListener(), S2Config.NODUMP);
        } catch (Exception iae) {
            Arrays.fill(tileData, S2Config.FILL_CODE_MOSAIC_BG);
            return;
        }

        final File outputFile0 = getFirstComponentOutputFile(outputFile);
        // todo - outputFile0 may have already been created, although 'opj_decompress' has not finished execution.
        //        This may be the reason for party filled tiles, that sometimes occur
        if (!outputFile0.exists()) {
            logger.finest(String.format("Jp2ExeImage.readTileData(): recomputing res=%d, tile=(%d,%d)\n", getLevel(), jp2TileX, jp2TileY));
            try {
                decompressTile(outputFile, jp2TileX, jp2TileY);
            } catch (IOException e) {
                logger.severe("opj_decompress process failed! :" + Utils.getStackTrace(e));
                if (outputFile0.exists() && !outputFile0.delete()) {
                    logger.severe("Failed to delete file: " + outputFile0.getAbsolutePath());
                }
            }
            if (!outputFile0.exists()) {
                Arrays.fill(tileData, S2Config.FILL_CODE_NO_FILE);
                return;
            }
        }

        try {
            logger.finest(String.format("Jp2ExeImage.readTileData(): reading res=%d, tile=(%d,%d)\n", getLevel(), jp2TileX, jp2TileY));
            readTileData(outputFile0, tileX, tileY, tileWidth, tileHeight, jp2TileX, jp2TileY, jp2TileWidth, jp2TileHeight, tileData, destRect);
        } catch (IOException e) {
            logger.severe("Failed to read uncompressed file data: " + Utils.getStackTrace(e));
        }
    }

    private File getFirstComponentOutputFile(File outputFile) {
        return FileUtils.exchangeExtension(outputFile, "_0.pgx");
    }

    private void decompressTile(final File outputFile, int jp2TileX, int jp2TileY) throws IOException {
        final int tileIndex = l1cTileLayout.numXTiles * jp2TileY + jp2TileX;

        ProcessBuilder builder = null;
        if (SystemUtils.IS_OS_WINDOWS) {
            String inputFileName = Utils.GetIterativeShortPathName(imageFile.getPath());
            String outputFileName = outputFile.getPath();

            if (inputFileName.length() == 0) {
                inputFileName = imageFile.getPath();
            }

            builder = new ProcessBuilder(S2Config.OPJ_DECOMPRESSOR_EXE,
                                         "-i", inputFileName,
                                         "-o", outputFileName,
                                         "-r", getLevel() + "",
                                         "-t", tileIndex + "");
        } else {
            logger.fine("Writing to " + outputFile.getPath());

            builder = new ProcessBuilder(S2Config.OPJ_DECOMPRESSOR_EXE,
                                         "-i", imageFile.getPath(),
                                         "-o", outputFile.getPath(),
                                         "-r", getLevel() + "",
                                         "-t", tileIndex + "");
        }

        builder = builder.directory(cacheDir);

        try {
            CommandOutput result = JpegUtils.runProcess(builder);

            final int exitCode = result.getErrorCode();
            if (exitCode != 0) {
                logger.severe(String.format("Failed to uncompress tile: %s, exitCode = %d, command = [%s], command stdoutput = [%s], command stderr = [%s]", imageFile.getPath(), exitCode, builder.command().toString(), result.getTextOutput(), result.getErrorOutput()));
            }
        } catch (InterruptedException e) {
            logger.severe("Process was interrupted, InterruptedException: " + e.getMessage());
        }
    }

    @Override
    public synchronized void dispose() {

        for (Map.Entry<File, Jp2File> entry : openFiles.entrySet()) {
            logger.finest("closing " + entry.getKey());
            try {
                final Jp2File jp2File = entry.getValue();
                if (jp2File.stream != null) {
                    jp2File.stream.close();
                    jp2File.stream = null;
                }
            } catch (IOException e) {
                logger.severe("Failed to close stream: " + Utils.getStackTrace(e));
            }
        }

        for (File file : openFiles.keySet()) {
            logger.fine("Deleting " + file);
            if (!file.delete()) {
                logger.severe("Failed to delete file! :" + file.getAbsolutePath());
            }
        }

        openFiles.clear();

        if (!cacheDir.delete()) {
            logger.severe("Failed to delete cache dir! :" + cacheDir.getAbsolutePath());
        }
    }

    @Override
    protected void finalize() throws Throwable {
        super.finalize();
        dispose();
    }

    private void readTileData(File outputFile,
                              int tileX, int tileY,
                              int tileWidth, int tileHeight,
                              int jp2TileX, int jp2TileY,
                              int jp2TileWidth, int jp2TileHeight,
                              short[] tileData,
                              Rectangle destRect) throws IOException {

        synchronized (this) {
            if (!locks.containsKey(outputFile)) {
                locks.put(outputFile, new Object());
            }
        }

        // todo - we still have a synchronisation problem here: often zero areas are generated in a tile.
        // This does not happen, if we synchronise entire computeRect() on the instance, but it is less efficient.
        final Object lock = locks.get(outputFile);
        synchronized (lock) {

            Jp2File jp2File = getOpenJ2pFile(outputFile);

            int jp2Width = jp2File.width;
            int jp2Height = jp2File.height;
            if (jp2Width > jp2TileWidth || jp2Height > jp2TileHeight) {
                throw new IllegalStateException(String.format("width (=%d) > tileWidth (=%d) || height (=%d) > tileHeight (=%d)",
                                                              jp2Width, jp2TileWidth, jp2Height, jp2TileHeight));
            }

            int jp2X = destRect.x - jp2TileX * jp2TileWidth;
            int jp2Y = destRect.y - jp2TileY * jp2TileHeight;
            if (jp2X < 0 || jp2Y < 0) {
                throw new IllegalStateException(String.format("jp2X (=%d) < 0 || jp2Y (=%d) < 0",
                                                              jp2X, jp2Y));
            }

            final ImageInputStream stream = jp2File.stream;

            if (jp2X == 0 && jp2Width == tileWidth
                    && jp2Y == 0 && jp2Height == tileHeight
                    && tileWidth * tileHeight == tileData.length) {
                stream.seek(jp2File.dataPos);
                stream.readFully(tileData, 0, tileData.length);
            } else {
                final Rectangle jp2FileRect = new Rectangle(0, 0, jp2Width, jp2Height);
                final Rectangle tileRect = new Rectangle(jp2X,
                                                         jp2Y,
                                                         tileWidth, tileHeight);
                final Rectangle intersection = jp2FileRect.intersection(tileRect);
                logger.fine(String.format("%s: tile=(%d,%d): jp2FileRect=%s, tileRect=%s, intersection=%s\n", jp2File.file, tileX, tileY, jp2FileRect, tileRect, intersection));
                if (!intersection.isEmpty()) {
                    long seekPos = jp2File.dataPos + S2Config.SAMPLE_BYTE_COUNT * (intersection.y * jp2Width + intersection.x);
                    int tilePos = 0;
                    for (int y = 0; y < intersection.height; y++) {
                        stream.seek(seekPos);
                        stream.readFully(tileData, tilePos, intersection.width);
                        seekPos += S2Config.SAMPLE_BYTE_COUNT * jp2Width;
                        tilePos += tileWidth;
                        for (int x = intersection.width; x < tileWidth; x++) {
                            tileData[y * tileWidth + x] = S2Config.FILL_CODE_OUT_OF_X_BOUNDS;
                        }
                    }
                    for (int y = intersection.height; y < tileWidth; y++) {
                        for (int x = 0; x < tileWidth; x++) {
                            tileData[y * tileWidth + x] = S2Config.FILL_CODE_OUT_OF_Y_BOUNDS;
                        }
                    }
                } else {
                    Arrays.fill(tileData, S2Config.FILL_CODE_NO_INTERSECTION);
                }
            }
        }
    }

    private Jp2File getOpenJ2pFile(File outputFile) throws IOException {
        Jp2File jp2File = openFiles.get(outputFile);
        if (jp2File == null) {
            jp2File = new Jp2File();
            jp2File.file = outputFile;
            jp2File.stream = new FileImageInputStream(outputFile);
            jp2File.header = jp2File.stream.readLine();
            jp2File.dataPos = jp2File.stream.getStreamPosition();

            final String[] tokens = jp2File.header.split(" ");
            if (tokens.length != 6) {
                throw new IOException("Unexpected PGX tile image format");
            }

            // String pg = tokens[0];   // PG
            // String ml = tokens[1];   // ML
            // String plus = tokens[2]; // +
            try {
                // int jp2File.nbits = Integer.parseInt(tokens[3]);
                jp2File.width = Integer.parseInt(tokens[4]);
                jp2File.height = Integer.parseInt(tokens[5]);
            } catch (NumberFormatException e) {
                throw new IOException("Unexpected PGX tile image format");
            }

            openFiles.put(outputFile, jp2File);
        }

        return jp2File;
    }

    static Dimension getTileDimAtResolutionLevel(int fullTileWidth, int fullTileHeight, int level) {
        int width = getSizeAtResolutionLevel(fullTileWidth, level);
        int height = getSizeAtResolutionLevel(fullTileHeight, level);
        return getTileDim(width, height);
    }

    static Dimension getDimAtResolutionLevel(int fullWidth, int fullHeight, int level) {
        int width = getSizeAtResolutionLevel(fullWidth, level);
        int height = getSizeAtResolutionLevel(fullHeight, level);
        return new Dimension(width, height);
    }

    /**
     * Computes a new size at a given resolution level in the style of JPEG2000.
     *
     * @param fullSize the full size
     * @param level    the resolution level
     * @return the reduced size at the given level
     */
    static int getSizeAtResolutionLevel(int fullSize, int level) {
        int size = fullSize >> level;
        int sizeTest = size << level;
        if (sizeTest < fullSize) {
            size++;
        }

        return size;
    }

    static Dimension getTileDim(int width, int height) {
        return new Dimension(width < S2Config.DEFAULT_JAI_TILE_SIZE ? width : S2Config.DEFAULT_JAI_TILE_SIZE,
                             height < S2Config.DEFAULT_JAI_TILE_SIZE ? height : S2Config.DEFAULT_JAI_TILE_SIZE);
    }
}<|MERGE_RESOLUTION|>--- conflicted
+++ resolved
@@ -123,11 +123,8 @@
         BeamLogManager.getSystemLogger().fine("Asking for scaled mosaic image: " + resolution.toString());
         BeamLogManager.getSystemLogger().warning("SourceImage:" + sourceImage.getWidth() + ", " + sourceImage.getHeight());
 
-<<<<<<< HEAD
-=======
         BeamLogManager.getSystemLogger().severe("ForceResize:" + forceResize);
 
->>>>>>> 0bcf4141
         int targetResolution = resolution.resolution;
 
         if(forceResize)
