<?xml version="1.0" encoding="UTF-8"?>
<project xmlns="http://maven.apache.org/POM/4.0.0"
         xmlns:xsi="http://www.w3.org/2001/XMLSchema-instance"
         xsi:schemaLocation="http://maven.apache.org/POM/4.0.0 http://maven.apache.org/xsd/maven-4.0.0.xsd">
    <parent>
        <artifactId>s2tbx</artifactId>
        <groupId>org.esa.s2tbx</groupId>
<<<<<<< HEAD
        <version>2.0.3-SNAPSHOT</version>
=======
        <version>3.0.0-SNAPSHOT</version>
>>>>>>> 2aed72e0
    </parent>
    <modelVersion>4.0.0</modelVersion>

    <artifactId>s2tbx-sta-adapters-help</artifactId>
    <packaging>nbm</packaging>

    <name>Sentinel-2 Toolbox Adapters Help</name>
    <description>Help modules for the adapters for the Standalone Tools of the Sentinel-2 Toolbox</description>

    <dependencies>
        <dependency>
            <groupId>org.netbeans.api</groupId>
            <artifactId>org-netbeans-modules-javahelp</artifactId>
        </dependency>
    </dependencies>

    <build>
        <plugins>
            <plugin>
                <groupId>org.codehaus.mojo</groupId>
                <artifactId>nbm-maven-plugin</artifactId>
                <dependencies>
                    <dependency>
                        <groupId>javax.help</groupId>
                        <artifactId>javahelp</artifactId>
                        <version>${javahelp.version}</version>
                    </dependency>
                </dependencies>
            </plugin>
        </plugins>
    </build>
</project><|MERGE_RESOLUTION|>--- conflicted
+++ resolved
@@ -5,11 +5,7 @@
     <parent>
         <artifactId>s2tbx</artifactId>
         <groupId>org.esa.s2tbx</groupId>
-<<<<<<< HEAD
         <version>2.0.3-SNAPSHOT</version>
-=======
-        <version>3.0.0-SNAPSHOT</version>
->>>>>>> 2aed72e0
     </parent>
     <modelVersion>4.0.0</modelVersion>
 
